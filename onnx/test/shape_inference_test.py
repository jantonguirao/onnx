# SPDX-License-Identifier: Apache-2.0

from __future__ import annotations

<<<<<<< HEAD
=======
from onnx import checker, helper, numpy_helper, TensorProto, NodeProto, GraphProto, ValueInfoProto, ModelProto, ONNX_ML, SparseTensorProto, TypeProto
from onnx.defs import ONNX_DOMAIN, ONNX_ML_DOMAIN, AI_ONNX_PREVIEW_TRAINING_DOMAIN
from onnx.helper import make_node, make_tensor, make_tensor_value_info, make_empty_tensor_value_info, make_opsetid, make_tensor_sequence_value_info
from typing import Sequence, Union, Tuple, Type, List, Any, Optional
import onnx.shape_inference
import unittest
>>>>>>> 64e79b78
import os
import unittest
from typing import Any, List, Optional, Sequence, Text, Tuple, Type, Union

import numpy as np  # type: ignore
import onnx.shape_inference
from onnx import (
    ONNX_ML,
    GraphProto,
    ModelProto,
    NodeProto,
    SparseTensorProto,
    TensorProto,
    TypeProto,
    ValueInfoProto,
    checker,
    helper,
    numpy_helper,
)
from onnx.defs import AI_ONNX_PREVIEW_TRAINING_DOMAIN, ONNX_DOMAIN, ONNX_ML_DOMAIN
from onnx.helper import (
    make_empty_tensor_value_info,
    make_node,
    make_opsetid,
    make_tensor,
    make_tensor_sequence_value_info,
    make_tensor_value_info,
)


class TestShapeInference(unittest.TestCase):
    def _make_graph(self,
                    seed_values: Sequence[Union[str, Tuple[str, TensorProto.DataType, Any]]],
                    nodes: List[NodeProto],
                    value_info: List[ValueInfoProto],
                    initializer: Optional[Sequence[TensorProto]] = None
                    ) -> GraphProto:
        if initializer is None:
            initializer = []
        names_in_initializer = {x.name for x in initializer}
        input_value_infos = []
        # If the starting values are not also initializers,
        # introduce the starting values as the output of reshape,
        # so that the sizes are guaranteed to be unknown
        for seed_value in seed_values:
            if isinstance(seed_value, tuple):
                seed_name, proto_type = seed_value[:2]
                seed_value_info = make_tensor_value_info(*seed_value)
            else:
                seed_name, proto_type = seed_value, TensorProto.UNDEFINED
                seed_value_info = make_empty_tensor_value_info(seed_value)
            if seed_name in names_in_initializer:
                input_value_infos.append(seed_value_info)
            else:
                value_info.append(seed_value_info)
                input_value_infos.append(make_tensor_value_info('SEED_' + seed_name, proto_type, ()))
                input_value_infos.append(make_tensor_value_info('UNKNOWN_SHAPE_' + seed_name, TensorProto.INT64, ()))
                nodes[:0] = [make_node("Reshape", ['SEED_' + seed_name, 'UNKNOWN_SHAPE_' + seed_name], [seed_name])]
        return helper.make_graph(nodes, "test", input_value_infos, [], initializer=initializer, value_info=value_info)

    def _inferred(self, graph: GraphProto, **kwargs: Any) -> ModelProto:
        kwargs['producer_name'] = 'onnx-test'
        data_prop = kwargs.pop('data_prop', False)
        orig_model = helper.make_model(graph, **kwargs)
        inferred_model = onnx.shape_inference.infer_shapes(orig_model, strict_mode=True, data_prop=data_prop)
        checker.check_model(inferred_model)
        return inferred_model

    def _assert_inferred(self, graph: GraphProto, vis: List[ValueInfoProto], **kwargs: Any) -> None:
        names_in_vis = {x.name for x in vis}
        vis = list(x for x in graph.value_info if x.name not in names_in_vis) + vis
        inferred_model = self._inferred(graph, **kwargs)
        inferred_vis = list(inferred_model.graph.value_info)
        vis = list(sorted(vis, key=lambda x: x.name))
        inferred_vis = list(sorted(inferred_vis, key=lambda x: x.name))
        assert len(vis) == len(inferred_vis)
        for i in range(len(vis)):
            self._compare_value_infos(vis[i].type, inferred_vis[i].type)

    def _compare_value_infos(self, vi_type: TypeProto, inferred_vi_type: TypeProto) -> None:
        if vi_type.HasField('tensor_type'):
            assert inferred_vi_type.HasField('tensor_type')
            assert vi_type.tensor_type.HasField('elem_type')
            assert inferred_vi_type.tensor_type.HasField('elem_type')
            assert vi_type.tensor_type.elem_type == inferred_vi_type.tensor_type.elem_type
            assert vi_type.tensor_type.HasField('shape') == inferred_vi_type.tensor_type.HasField('shape')
            if vi_type.tensor_type.HasField('shape'):
                assert len(vi_type.tensor_type.shape.dim) == len(inferred_vi_type.tensor_type.shape.dim)
                for dim_i in range(len(vi_type.tensor_type.shape.dim)):
                    dim = vi_type.tensor_type.shape.dim[dim_i]
                    inferred_dim = inferred_vi_type.tensor_type.shape.dim[dim_i]
                    # if it is a symbolic shape, make sure the inferred symbol has generated (dim_param)
                    if dim.dim_param:
                        assert dim.dim_param == inferred_dim.dim_param, f'\n{vi_type}\n{inferred_vi_type}\n'
                    else:
                        assert dim.dim_value == inferred_dim.dim_value, f'\n{vi_type}\n{inferred_vi_type}\n'
        elif vi_type.HasField('sequence_type'):
            assert inferred_vi_type.HasField('sequence_type')
            vi = vi_type.sequence_type.elem_type
            inferred_vi = inferred_vi_type.sequence_type.elem_type
            self._compare_value_infos(vi, inferred_vi)
        elif vi_type.HasField('optional_type'):
            assert inferred_vi_type.HasField('optional_type')
            vi = vi_type.optional_type.elem_type
            inferred_vi = inferred_vi_type.optional_type.elem_type
            self._compare_value_infos(vi, inferred_vi)
        else:
            raise NotImplementedError(
                "Unrecognized value info type in _compare_value_infos: ", str(vi_type))

    def test_empty_graph(self) -> None:
        graph = self._make_graph(
            ['y'],
            [], [])
        self.assertRaises(onnx.shape_inference.InferenceError, self._inferred, graph)

    def _identity_prop(self, op: str, **kwargs: Any) -> None:
        graph = self._make_graph(
            [('x', TensorProto.FLOAT, (30, 4, 5))],
            [make_node(op, 'x', 'y', **kwargs)],
            [])
        self._assert_inferred(graph, [make_tensor_value_info('y', TensorProto.FLOAT, (30, 4, 5))])

    def test_transpose(self) -> None:
        graph = self._make_graph(
            [("X", TensorProto.FLOAT, (2, 3, 4))],
            [make_node("Transpose", ["X"], ["Y"], perm=[1, 0, 2])],
            [])
        self._assert_inferred(graph, [make_tensor_value_info("Y", TensorProto.FLOAT, (3, 2, 4))])

    def test_transpose_preexisting(self) -> None:
        graph = self._make_graph(
            [("X", TensorProto.FLOAT, (2, 3, 4))],
            [make_node("Transpose", ["X"], ["Y"], perm=[1, 0, 2])],
            [make_tensor_value_info("Y", TensorProto.FLOAT, None)])
        self._assert_inferred(graph, [make_tensor_value_info("Y", TensorProto.FLOAT, (3, 2, 4))])

    def test_transpose_partial(self) -> None:
        graph = self._make_graph(
            [("X", TensorProto.FLOAT, (2, 3, 4))],
            [make_node("Transpose", ["X"], ["Y"], perm=[1, 0, 2])],
            [make_tensor_value_info("Y", TensorProto.UNDEFINED, (3, "a", "b"))])  # type: ignore
        self._assert_inferred(graph, [make_tensor_value_info("Y", TensorProto.FLOAT, (3, 2, 4))])

    def test_transpose_preexisting_incorrect_shape(self) -> None:
        graph = self._make_graph(
            [("X", TensorProto.FLOAT, (2, 3, 4))],
            [make_node("Transpose", ["X"], ["Y"], perm=[1, 0, 2])],
            [make_tensor_value_info("Y", TensorProto.FLOAT, (5, 5, 5))])
        self.assertRaises(onnx.shape_inference.InferenceError, self._inferred, graph)

    def test_transpose_preexisting_incorrect_type(self) -> None:
        graph = self._make_graph(
            [("X", TensorProto.FLOAT, (2, 3, 4))],
            [make_node("Transpose", ["X"], ["Y"], perm=[1, 0, 2])],
            [make_tensor_value_info("Y", TensorProto.STRING, (3, 2, 4))])
        self.assertRaises(onnx.shape_inference.InferenceError, self._inferred, graph)

    def test_transpose_incorrect_repeated_perm(self) -> None:
        graph = self._make_graph(
            [("X", TensorProto.FLOAT, (2, 3, 4))],
            [make_node("Transpose", ["X"], ["Y"], perm=[1, 0, 1])],
            [])
        self.assertRaises(onnx.shape_inference.InferenceError, self._inferred, graph)

    def _make_matmul_test_all_dims_known(self, shape1: Sequence[int], shape2: Sequence[int]) -> None:
        expected_out_shape = np.matmul(np.arange(np.product(shape1)).reshape(shape1),
                                       np.arange(np.product(shape2)).reshape(shape2)).shape
        graph = self._make_graph(
            [('x', TensorProto.FLOAT, shape1),
             ('y', TensorProto.FLOAT, shape2)],
            [make_node('MatMul', ['x', 'y'], ['z'])],
            [])
        self._assert_inferred(graph, [make_tensor_value_info('z', TensorProto.FLOAT, expected_out_shape)])

    def test_matmul_all_dims_known(self) -> None:
        self._make_matmul_test_all_dims_known((2,), (2,))

        self._make_matmul_test_all_dims_known((4, 2), (2, 4))
        self._make_matmul_test_all_dims_known((5, 2), (2, 4))
        self._make_matmul_test_all_dims_known((5, 2), (2, 1))
        self._make_matmul_test_all_dims_known((1, 2), (2, 3))
        self._make_matmul_test_all_dims_known((2,), (2, 3))
        self._make_matmul_test_all_dims_known((4, 2), (2,))
        self._make_matmul_test_all_dims_known((1, 4, 2), (3, 2, 3))
        self._make_matmul_test_all_dims_known((3, 4, 2), (3, 2, 3))
        self._make_matmul_test_all_dims_known((5, 1, 4, 2), (1, 3, 2, 3))
        self._make_matmul_test_all_dims_known((4, 2), (3, 2, 3))

    def _make_matmul_test_allow_unknown(self, shape1: Any, shape2: Any, expected_out_shape: Any) -> None:
        graph = self._make_graph(
            [('x', TensorProto.FLOAT, shape1),
             ('y', TensorProto.FLOAT, shape2)],
            [make_node('MatMul', ['x', 'y'], ['z'])],
            [])
        self._assert_inferred(graph, [make_tensor_value_info('z', TensorProto.FLOAT, expected_out_shape)])

    def test_matmul_allow_unknown(self) -> None:
        self._make_matmul_test_allow_unknown((None,), (None,), ())
        self._make_matmul_test_allow_unknown((3,), (None,), ())
        self._make_matmul_test_allow_unknown((2,), (2, "a"), ("a",))
        self._make_matmul_test_allow_unknown((4, 2), (2, "a"), (4, "a"))
        self._make_matmul_test_allow_unknown((4, None), (2, "a"), (4, "a"))
        self._make_matmul_test_allow_unknown((4, None), (None, "a"), (4, "a"))
        self._make_matmul_test_allow_unknown((1, 4, 2), ("a", 2, 5), ("a", 4, 5))
        self._make_matmul_test_allow_unknown((1, 3, 4, 2), ("a", 2, 5), (1, 3, 4, 5))
        self._make_matmul_test_allow_unknown((3,), None, None)
        self._make_matmul_test_allow_unknown(None, None, None)

    def test_cast(self) -> None:
        graph = self._make_graph(
            [("x", TensorProto.FLOAT, (2, 4, 3))],
            [make_node("Cast", ["x"], ["y"], to=TensorProto.UINT8)],
            [])
        self._assert_inferred(graph, [make_tensor_value_info("y", TensorProto.UINT8, (2, 4, 3))])

    def test_cast_like(self) -> None:
        graph = self._make_graph(
            [("x", TensorProto.FLOAT, (2, 4, 3)), ("t", TensorProto.FLOAT16, ("N",))],
            [make_node("CastLike", ["x", "t"], ["y"])],
            [])
        self._assert_inferred(graph, [make_tensor_value_info("y", TensorProto.FLOAT16, (2, 4, 3))])

    def test_concat(self) -> None:
        graph = self._make_graph(
            [("x", TensorProto.FLOAT, (2, 4, 3)),
             ("y", TensorProto.FLOAT, (7, 4, 3))],
            [make_node("Concat", ['x', 'y'], ['z'], axis=0)],
            [])
        self._assert_inferred(graph, [make_tensor_value_info('z', TensorProto.FLOAT, (9, 4, 3))])

    def test_concat_missing_shape(self) -> None:
        graph = self._make_graph(
            [("x", TensorProto.FLOAT, (2, 4, 3)),
             "y",
             ("z", TensorProto.FLOAT, (None, None, None))],
            [make_node("Concat", ['x', 'y', 'z'], ['out'], axis=0)],
            [])
        self.assertRaises(onnx.shape_inference.InferenceError, self._inferred, graph)

    def test_concat_3d_axis_2(self) -> None:
        graph = self._make_graph(
            [('x', TensorProto.FLOAT, (2, 2, 2)),
             ('y', TensorProto.FLOAT, (2, 2, 2))],
            [make_node('Concat', ['x', 'y'], ['z'], axis=2)],
            [])
        self._assert_inferred(graph, [make_tensor_value_info('z', TensorProto.FLOAT, (2, 2, 4))])

    def test_concat_param(self) -> None:
        graph = self._make_graph(
            [("x", TensorProto.FLOAT, ("a", 2)),
             ("y", TensorProto.FLOAT, ("a", 3))],
            [make_node("Concat", ['x', 'y'], ['z'], axis=1)],
            [])
        self._assert_inferred(graph, [make_tensor_value_info('z', TensorProto.FLOAT, ("a", 5))])

    def test_concat_param_single_input(self) -> None:
        graph = self._make_graph(
            [("x", TensorProto.FLOAT, ("a", 2))],
            [make_node("Concat", ['x'], ['z'], axis=0)],
            [])
        self._assert_inferred(graph, [make_tensor_value_info('z', TensorProto.FLOAT, ("a", 2))])

    def test_reshape_dynamic_shape(self) -> None:
        graph = self._make_graph(
            [('x', TensorProto.UINT8, (2, 4, 3)),
             ('shape', TensorProto.INT64, (2,))],
            [make_node("Reshape", ['x', 'shape'], ['y'])],
            [])
        self._assert_inferred(graph, [make_tensor_value_info('y', TensorProto.UINT8, None)])

    def test_reshape_static_shape(self) -> None:
        graph = self._make_graph(
            [('x', TensorProto.UINT8, (2, 4, 3)),
             ('shape', TensorProto.INT64, (2,))],
            [make_node("Reshape", ['x', 'shape'], ['y'])],
            [],
            initializer=[make_tensor('shape', TensorProto.INT64, (2,), (3, 8))])
        self._assert_inferred(graph, [make_tensor_value_info('y', TensorProto.UINT8, (3, 8))])

    def test_reshape_static_shape_inferred(self) -> None:
        graph = self._make_graph(
            [('x', TensorProto.UINT8, (2, 4, 3)),
             ('shape', TensorProto.INT64, (3,))],
            [make_node("Reshape", ['x', 'shape'], ['y'])],
            [],
            initializer=[make_tensor('shape', TensorProto.INT64, (3,), (0, 3, -1))])
        self._assert_inferred(graph, [make_tensor_value_info('y', TensorProto.UINT8, (2, 3, 4))])

    def test_reshape_static_shape_zero(self) -> None:
        graph = self._make_graph(
            [('x', TensorProto.UINT8, (1, 1, 1)),
             ('shape', TensorProto.INT64, (3,))],
            [make_node("Reshape", ['x', 'shape'], ['y'])],
            [],
            initializer=[make_tensor('shape', TensorProto.INT64, (3,), (0, 1, 1))])
        self._assert_inferred(graph, [make_tensor_value_info('y', TensorProto.UINT8, (1, 1, 1))])

    def test_reshape_static_shape_allowzero(self) -> None:
        graph = self._make_graph(
            [('x', TensorProto.UINT8, (1, 0, 0)),
             ('shape', TensorProto.INT64, (3,))],
            [make_node("Reshape", ['x', 'shape'], ['y'], allowzero=1)],
            [],
            initializer=[make_tensor('shape', TensorProto.INT64, (3,), (0, 1, 1))])
        self._assert_inferred(graph, [make_tensor_value_info('y', TensorProto.UINT8, (0, 1, 1))])

    def test_reshape_static_shape_constant(self) -> None:
        graph = self._make_graph(
            [('x', TensorProto.UINT8, (2, 4, 3))],
            [make_node("Constant", [], ['shape'],
                       value=make_tensor('shape', TensorProto.INT64, (2,), (3, 8))),
             make_node("Reshape", ['x', 'shape'], ['y'])],
            [])
        self._assert_inferred(graph, [
            make_tensor_value_info('shape', TensorProto.INT64, (2,)),
            make_tensor_value_info('y', TensorProto.UINT8, (3, 8))])

    def test_upsample(self) -> None:
        graph = self._make_graph(
            [('x', TensorProto.INT32, (2, 4, 3, 5)),
             ('scales', TensorProto.FLOAT, (4,))],
            [make_node("Upsample", ['x', 'scales'], ['y'])],
            [],
            initializer=[make_tensor('scales', TensorProto.FLOAT, (4,), (1.0, 1.1, 1.3, 1.9))])
        self._assert_inferred(
            graph,
            [make_tensor_value_info('y', TensorProto.INT32, (2, 4, 3, 9))],
            opset_imports=[helper.make_opsetid(ONNX_DOMAIN, 9)])

    def test_upsample_raw_data(self) -> None:
        graph = self._make_graph(
            [('x', TensorProto.INT32, (2, 4, 3, 5)),
             ('scales', TensorProto.FLOAT, (4,))],
            [make_node("Upsample", ['x', 'scales'], ['y'])],
            [],
            initializer=[make_tensor('scales', TensorProto.FLOAT, (4,),
                                     vals=np.array([1.0, 1.1, 1.3, 1.9], dtype='<f4').tobytes(), raw=True)])  # Feed raw bytes (force little endian ordering like onnx standard) for test purpose
        self._assert_inferred(
            graph,
            [make_tensor_value_info('y', TensorProto.INT32, (2, 4, 3, 9))],
            opset_imports=[helper.make_opsetid(ONNX_DOMAIN, 9)])

    def test_upsample_raw_data_v7(self) -> None:
        graph = self._make_graph(
            [('x', TensorProto.INT32, (1, 3, 4, 5))],
            [make_node("Upsample", ['x'], ['y'], scales=[2.0, 1.1, 2.3, 1.9])],
            [])
        self._assert_inferred(
            graph,
            [make_tensor_value_info('y', TensorProto.INT32, (2, 3, 9, 9))],
            opset_imports=[helper.make_opsetid(ONNX_DOMAIN, 7)])

    def test_expand(self) -> None:
        graph = self._make_graph(
            [('x', TensorProto.INT32, (3, 1)),
             ('shape', TensorProto.INT64, (3,))],
            [make_node("Expand", ['x', 'shape'], ['y'])],
            [],
            initializer=[make_tensor('shape', TensorProto.INT64, (3,), (2, 1, 6))])
        self._assert_inferred(
            graph,
            [make_tensor_value_info('y', TensorProto.INT32, (2, 3, 6))])

    def test_expand_scalar_input(self) -> None:
        graph = self._make_graph(
            [('x', TensorProto.INT32, ()),
             ('shape', TensorProto.INT64, (2,))],
            [make_node("Expand", ['x', 'shape'], ['y'])],
            [],
            initializer=[make_tensor('shape', TensorProto.INT64, (2,), (4, 8))])
        self._assert_inferred(
            graph,
            [make_tensor_value_info('y', TensorProto.INT32, (4, 8))])

    def test_expand_raw_data(self) -> None:
        graph = self._make_graph(
            [('x', TensorProto.INT32, (3, 1)),
             ('shape', TensorProto.INT64, (2,))],
            [make_node("Expand", ['x', 'shape'], ['y'])],
            [],
            initializer=[make_tensor('shape', TensorProto.INT64, (2,),
                                     vals=np.array([3, 4], dtype='<i8').tobytes(), raw=True)])  # Feed raw bytes (force little endian ordering like onnx standard) for test purpose
        self._assert_inferred(
            graph,
            [make_tensor_value_info('y', TensorProto.INT32, (3, 4))])

    def test_expand_symbolic_input(self) -> None:
        graph = self._make_graph(
            [('x', TensorProto.INT32, (3, 1, 2)),
             ('y', TensorProto.INT32, (1, 4, 2))],
            [make_node("Shape", ['y'], ['shape']),
             make_node("Expand", ['x', 'shape'], ['z'])],
            [])
        self._assert_inferred(graph, [
            make_tensor_value_info('shape', TensorProto.INT64, (3,)),
            make_tensor_value_info('z', TensorProto.INT32, (3, 4, 2))],
            data_prop=True)

    def test_expand_dynamic_shape(self) -> None:
        graph = self._make_graph(
            [('x', TensorProto.INT32, (1, 2, None)),
             ('shape', TensorProto.INT64, (3,))],
            [make_node("Expand", ['x', 'shape'], ['y'])],
            [],
            initializer=[])
        self._assert_inferred(
            graph,
            [make_tensor_value_info('y', TensorProto.INT32, (None, 2, None))])

    def test_expand_symbolic_shape(self) -> None:
        graph = self._make_graph(
            [('x', TensorProto.INT32, (1, 2, None)),
             ('shape', TensorProto.INT64, ('unk__0',))],
            [make_node("Expand", ['x', 'shape'], ['y'])],
            [],
            initializer=[])
        # if giving a symbolic shape, Expand should not infer any shape or rank inference
        self._assert_inferred(
            graph,
            [make_tensor_value_info('y', TensorProto.INT32, None)])

    def test_resize_size(self) -> None:
        graph = self._make_graph(
            [('x', TensorProto.INT32, (2, 4, 3, 5)),
             ('roi', TensorProto.FLOAT, (8,)),
             ('scales', TensorProto.FLOAT, (4,)),
             ('sizes', TensorProto.INT64, (4,))],
            [make_node("Resize", ['x', 'roi', 'scales', 'sizes'], ['y'])],
            [],
            initializer=[make_tensor('sizes', TensorProto.INT64, (4,), (3, 5, 6, 7))])
        self._assert_inferred(
            graph,
            [make_tensor_value_info('y', TensorProto.INT32, (3, 5, 6, 7))])

    def test_resize_scale(self) -> None:
        graph = self._make_graph(
            [('x', TensorProto.INT32, (2, 4, 3, 5)),
             ('roi', TensorProto.FLOAT, (8,)),
             ('scales', TensorProto.FLOAT, (4,))],
            [make_node("Resize", ['x', 'roi', 'scales'], ['y'])],
            [],
            initializer=[make_tensor('scales', TensorProto.FLOAT, (4,), (1.0, 1.1, 1.3, 1.9))])
        self._assert_inferred(
            graph,
            [make_tensor_value_info('y', TensorProto.INT32, (2, 4, 3, 9))])

    def test_resize_scale_raw_data(self) -> None:
        graph = self._make_graph(
            [('x', TensorProto.INT32, (1, 3, 4, 5)),
             ('roi', TensorProto.FLOAT, (8,)),
             ('scales', TensorProto.FLOAT, (4,))],
            [make_node("Resize", ['x', 'roi', 'scales'], ['y'])],
            [],
            initializer=[make_tensor('scales', TensorProto.FLOAT, (4,),
                                     vals=np.array([2.0, 1.1, 2.3, 1.9], dtype='<f4').tobytes(), raw=True)])
        self._assert_inferred(
            graph,
            [make_tensor_value_info('y', TensorProto.INT32, (2, 3, 9, 9))])

    def test_shape(self) -> None:
        graph = self._make_graph(
            [('x', TensorProto.FLOAT, (2, 4, 3))],
            [make_node("Shape", ['x'], ['y'])],
            [])
        self._assert_inferred(graph, [make_tensor_value_info('y', TensorProto.INT64, (3,))])

    def test_shape_start_1(self) -> None:
        graph = self._make_graph(
            [('x', TensorProto.FLOAT, (2, 4, 3))],
            [make_node("Shape", ['x'], ['y'], start=1)],
            [])
        self._assert_inferred(graph, [make_tensor_value_info('y', TensorProto.INT64, (2,))])

    def test_shape_end_1(self) -> None:
        graph = self._make_graph(
            [('x', TensorProto.FLOAT, (2, 4, 3))],
            [make_node("Shape", ['x'], ['y'], end=1)],
            [])
        self._assert_inferred(graph, [make_tensor_value_info('y', TensorProto.INT64, (1,))])

    def test_shape_negative_start(self) -> None:
        graph = self._make_graph(
            [('x', TensorProto.FLOAT, (2, 4, 3))],
            [make_node("Shape", ['x'], ['y'], start=-1)],
            [])
        self._assert_inferred(graph, [make_tensor_value_info('y', TensorProto.INT64, (1,))])

    def test_shape_clip1(self) -> None:
        graph = self._make_graph(
            [('x', TensorProto.FLOAT, (2, 4, 3))],
            [make_node("Shape", ['x'], ['y'], start=-5)],
            [])
        self._assert_inferred(graph, [make_tensor_value_info('y', TensorProto.INT64, (3,))])

    def test_shape_clip2(self) -> None:
        graph = self._make_graph(
            [('x', TensorProto.FLOAT, (2, 4, 3))],
            [make_node("Shape", ['x'], ['y'], end=10)],
            [])
        self._assert_inferred(graph, [make_tensor_value_info('y', TensorProto.INT64, (3,))])

    def test_size(self) -> None:
        graph = self._make_graph(
            [('x', TensorProto.FLOAT, (2, 4, 3))],
            [make_node("Size", ['x'], ['y'])],
            [])
        self._assert_inferred(graph, [make_tensor_value_info('y', TensorProto.INT64, ())])

    def test_gather(self) -> None:
        graph = self._make_graph(
            [('x', TensorProto.FLOAT, (4, 3)),
             ('i', TensorProto.INT64, (2,))],
            [make_node("Gather", ['x', 'i'], ['y'])],
            [])
        self._assert_inferred(graph, [make_tensor_value_info('y', TensorProto.FLOAT, (2, 3))])  # type: ignore

    def test_gather_axis1(self) -> None:
        graph = self._make_graph(
            [('x', TensorProto.FLOAT, (4, 3, 5)),
             ('i', TensorProto.INT64, (1, 2))],
            [make_node("Gather", ['x', 'i'], ['y'], axis=1)],
            [])
        self._assert_inferred(graph, [make_tensor_value_info('y', TensorProto.FLOAT, (4, 1, 2, 5))])  # type: ignore

    def test_gather_into_scalar(self) -> None:
        graph = self._make_graph(
            [('x', TensorProto.FLOAT, (3,)),
             ('i', TensorProto.INT64, ())],
            [make_node("Gather", ['x', 'i'], ['y'])],
            [])
        self._assert_inferred(graph, [make_tensor_value_info('y', TensorProto.FLOAT, ())])

    def test_gather_elements(self) -> None:
        graph = self._make_graph(
            [('x', TensorProto.FLOAT, (2, 2)),
             ('i', TensorProto.INT64, (2, 2))],
            [make_node("GatherElements", ['x', 'i'], ['y'], axis=1)],
            [])
        self._assert_inferred(graph, [make_tensor_value_info('y', TensorProto.FLOAT, (2, 2))])  # type: ignore

    def test_gather_elements_axis0(self) -> None:
        graph = self._make_graph(
            [('x', TensorProto.FLOAT, (3, 3)),
             ('i', TensorProto.INT64, (2, 3))],
            [make_node("GatherElements", ['x', 'i'], ['y'], axis=0)],
            [])
        self._assert_inferred(graph, [make_tensor_value_info('y', TensorProto.FLOAT, (2, 3))])  # type: ignore

    def test_scatter(self) -> None:
        graph = self._make_graph(
            [('x', TensorProto.FLOAT, (3, 3)),
             ('i', TensorProto.INT64, (2, 3)),
             ('u', TensorProto.FLOAT, (2, 3))],
            [make_node("Scatter", ['x', 'i', 'u'], ['y'])],
            [])
        self._assert_inferred(
            graph,
            [make_tensor_value_info('y', TensorProto.FLOAT, (3, 3))],
            opset_imports=[helper.make_opsetid(ONNX_DOMAIN, 10)])  # type: ignore

    def test_scatter_axis1(self) -> None:
        graph = self._make_graph(
            [('x', TensorProto.FLOAT, (1, 5)),
             ('i', TensorProto.INT64, (1, 2)),
             ('u', TensorProto.FLOAT, (1, 2))],
            [make_node("Scatter", ['x', 'i', 'u'], ['y'], axis=1)],
            [])
        self._assert_inferred(
            graph,
            [make_tensor_value_info('y', TensorProto.FLOAT, (1, 5))],
            opset_imports=[helper.make_opsetid(ONNX_DOMAIN, 10)])  # type: ignore

    def test_scatter_elements(self) -> None:
        graph = self._make_graph(
            [('x', TensorProto.FLOAT, (3, 3)),
             ('i', TensorProto.INT64, (2, 3)),
             ('u', TensorProto.FLOAT, (2, 3))],
            [make_node("ScatterElements", ['x', 'i', 'u'], ['y'])],
            [])
        self._assert_inferred(graph, [make_tensor_value_info('y', TensorProto.FLOAT, (3, 3))])  # type: ignore

    def test_scatter_elements_axis1(self) -> None:
        graph = self._make_graph(
            [('x', TensorProto.FLOAT, (1, 5)),
             ('i', TensorProto.INT64, (1, 2)),
             ('u', TensorProto.FLOAT, (1, 2))],
            [make_node("ScatterElements", ['x', 'i', 'u'], ['y'], axis=1)],
            [])
        self._assert_inferred(graph, [make_tensor_value_info('y', TensorProto.FLOAT, (1, 5))])  # type: ignore

    def test_scatternd(self) -> None:
        graph = self._make_graph(
            [('x', TensorProto.FLOAT, (4, 5, 6)),
             ('indices', TensorProto.INT64, (3, 3, 2)),
             ('updates', TensorProto.FLOAT, (3, 3, 6))],
            [make_node("ScatterND", ['x', 'indices', 'updates'], ['y'])],
            [])
        self._assert_inferred(graph, [make_tensor_value_info('y', TensorProto.FLOAT, (4, 5, 6))])  # type: ignore

    def test_scatternd_noshape(self) -> None:
        # The shape of 'x_reshaped' cannot be inferred, since it is the output of a dynamic reshape.
        # Thus the shape of 'y' is also None.
        graph = self._make_graph(
            [('x', TensorProto.FLOAT, (4, 5, 6)),
             ('indices', TensorProto.INT64, (3, 3, 2)),
             ('updates', TensorProto.FLOAT, (3, 3, 6)),
             ('shape', TensorProto.INT64, (2,))],
            [make_node("Reshape", ['x', 'shape'], ['x_reshaped']),
             make_node("ScatterND", ['x_reshaped', 'indices', 'updates'], ['y'])],
            [])
        self._assert_inferred(graph, [
            make_tensor_value_info('x_reshaped', TensorProto.FLOAT, None),
            make_tensor_value_info('y', TensorProto.FLOAT, None)])  # type: ignore

    def test_squeeze(self) -> None:
        graph = self._make_graph(
            [('x', TensorProto.FLOAT, (1, 3, 1, 1, 2, 1)),
             ('axes', TensorProto.INT64, (4,))],
            [make_node('Squeeze', ['x', 'axes'], 'y')],
            [],
            initializer=[make_tensor('axes', TensorProto.INT64, (4,), (0, 2, 3, 5))])
        self._assert_inferred(graph, [make_tensor_value_info('y', TensorProto.FLOAT, (3, 2))])

    def test_unsqueeze_regular(self) -> None:
        graph = self._make_graph(
            [('x', TensorProto.FLOAT, (3, 2)),
             ('axes', TensorProto.INT64, (4,))],
            [make_node('Unsqueeze', ['x', 'axes'], 'y')],
            [],
            initializer=[make_tensor('axes', TensorProto.INT64, (4,), (0, 1, 3, 5))])
        self._assert_inferred(graph, [make_tensor_value_info('y', TensorProto.FLOAT, (1, 1, 3, 1, 2, 1))])

    def test_unsqueeze_unsorted_axes(self) -> None:
        graph = self._make_graph(
            [('x', TensorProto.FLOAT, (3, 4, 5)),
             ('axes', TensorProto.INT64, (2,))],
            [make_node('Unsqueeze', ['x', 'axes'], 'y')],
            [],
            initializer=[make_tensor('axes', TensorProto.INT64, (2,), (4, 0))])
        self._assert_inferred(graph, [make_tensor_value_info('y', TensorProto.FLOAT, (1, 3, 4, 5, 1))])

    def test_unsqueeze_negative_axes(self) -> None:
        graph = self._make_graph(
            [('x', TensorProto.FLOAT, (3, 4, 5)),
             ('axes', TensorProto.INT64, (2,))],
            [make_node('Unsqueeze', ['x', 'axes'], 'y')],
            [],
            initializer=[make_tensor('axes', TensorProto.INT64, (2,), (0, -1))])
        self._assert_inferred(graph, [make_tensor_value_info('y', TensorProto.FLOAT, (1, 3, 4, 5, 1))])

    def test_unsqueeze_scalar(self) -> None:
        graph = self._make_graph(
            [('x', TensorProto.FLOAT, ()),
            ('axes', TensorProto.INT64, ())],
            [make_node('Unsqueeze', ['x', 'axes'], 'y')],
            [],
            initializer=[make_tensor('axes', TensorProto.INT64, (), (-1,))])
        self._assert_inferred(graph, [make_tensor_value_info('y', TensorProto.FLOAT, (1,))])

    def test_slice_without_input_shape(self) -> None:
        graph = self._make_graph(
            [('x', TensorProto.FLOAT, (3, 2)), ('starts', TensorProto.INT64, (1,)), ('ends', TensorProto.INT64, (1,))],
            [make_node('Slice', ['x', 'starts', 'ends'], ['y'])],
            [])
        self._assert_inferred(graph, [make_tensor_value_info('y', TensorProto.FLOAT, None)])

    def test_slice_with_input_shape(self) -> None:
        graph = self._make_graph(
            [('x', TensorProto.FLOAT, (3, 2)), ('starts', TensorProto.INT64, (2, )), ('ends', TensorProto.INT64, (2, ))],
            [make_node('Slice', ['x', 'starts', 'ends'], ['y'])],
            [],
            initializer=[make_tensor('starts', TensorProto.INT64, (2, ),
                                      vals=np.array([1, 0], dtype='<i8').tobytes(), raw=True),  # Feed raw bytes (force little endian ordering like onnx standard) for test purpose
                         make_tensor('ends', TensorProto.INT64, (2, ), (2, 2))])
        self._assert_inferred(graph, [make_tensor_value_info('y', TensorProto.FLOAT, (1, 2))])

    def test_slice_with_input_shape_containing_dim_params(self) -> None:
        graph = self._make_graph(
            [('x', TensorProto.FLOAT, (1, 'a', 1)),
             ('starts', TensorProto.INT64, (3,)),
             ('ends', TensorProto.INT64, (3,))],
            [make_node('Slice', ['x', 'starts', 'ends'], ['y'])],
            [],
            initializer=[make_tensor('starts', TensorProto.INT64, (3,), (0, 0, 0)),
                            make_tensor('ends', TensorProto.INT64, (3,), (1, 1, 1))])
        self._assert_inferred(graph, [make_tensor_value_info('y', TensorProto.FLOAT, (1, None, 1))])  # type: ignore

    def test_slice_with_input_shape_steps(self) -> None:
        graph = self._make_graph(
            [('x', TensorProto.FLOAT, (5, 6, 7)),
             ('starts', TensorProto.INT64, (3,)),
             ('ends', TensorProto.INT64, (3,)),
             ('axes', TensorProto.INT64, (None)),
             ('steps', TensorProto.INT64, (3,))],
            [make_node('Slice', ['x', 'starts', 'ends', 'axes', 'steps'], ['y'])],
            [],
            initializer=[make_tensor('starts', TensorProto.INT64, (3,), (1, 0, 0)),
                         make_tensor('ends', TensorProto.INT64, (3,), (2, 6, 6)),
                         make_tensor('steps', TensorProto.INT64, (3,), (1, 4, 3))])
        self._assert_inferred(graph, [make_tensor_value_info('y', TensorProto.FLOAT, (1, 2, 2))])

    def test_slice_with_input_shape_axes(self) -> None:
        graph = self._make_graph(
            [('x', TensorProto.FLOAT, (3, 6, 2)),
             ('starts', TensorProto.INT64, (2,)),
             ('ends', TensorProto.INT64, (2,)),
             ('axes', TensorProto.INT64, (2,)),
             ('steps', TensorProto.INT64, (None))],
            [make_node('Slice', ['x', 'starts', 'ends', 'axes', 'steps'], ['y'])],
            [],
            initializer=[make_tensor('starts', TensorProto.INT64, (2,), (1, 0)),
                         make_tensor('ends', TensorProto.INT64, (2,), (2, 2)),
                         make_tensor('axes', TensorProto.INT64, (2,), (0, 2))])
        self._assert_inferred(graph, [make_tensor_value_info('y', TensorProto.FLOAT, (1, 6, 2))])

    def test_slice_unsorted_axes(self) -> None:
        graph = self._make_graph(
            [('x', TensorProto.FLOAT, (3, 2)),
             ('starts', TensorProto.INT64, (2,)),
             ('ends', TensorProto.INT64, (2,)),
             ('axes', TensorProto.INT64, (2,))],
            [make_node('Slice', ['x', 'starts', 'ends', 'axes'], 'y')],
            [],
            initializer=[make_tensor('starts', TensorProto.INT64, (2,), (1, 0)),
                         make_tensor('ends', TensorProto.INT64, (2,), (2, 2)),
                         make_tensor('axes', TensorProto.INT64, (2,), (1, 0))])
        self._assert_inferred(graph, [make_tensor_value_info('y', TensorProto.FLOAT, (2, 1))])  # can handle unsorted axes

    def test_slice_giant_number(self) -> None:
        graph = self._make_graph(
            [('x', TensorProto.FLOAT, (3, 2)),
             ('starts', TensorProto.INT64, (2,)),
             ('ends', TensorProto.INT64, (2,)),
             ('axes', TensorProto.INT64, (2,))],
            [make_node('Slice', ['x', 'starts', 'ends', 'axes'], 'y')],
            [],
            initializer=[make_tensor('starts', TensorProto.INT64, (2,), (1, 0)),
                         make_tensor('ends', TensorProto.INT64, (2,), (200, 22000)),
                         make_tensor('axes', TensorProto.INT64, (2,), (0, 1))])
        self._assert_inferred(graph, [make_tensor_value_info('y', TensorProto.FLOAT, (2, 2))])

    def test_slice_giant_step(self) -> None:
        graph = self._make_graph(
            [('x', TensorProto.FLOAT, (3, 2)),
             ('starts', TensorProto.INT64, (2,)),
             ('ends', TensorProto.INT64, (2,)),
             ('axes', TensorProto.INT64, (2,)),
             ('steps', TensorProto.INT64, (2,))],
            [make_node('Slice', ['x', 'starts', 'ends', 'axes', 'steps'], 'y')],
            [],
            initializer=[make_tensor('starts', TensorProto.INT64, (2,), (1, 0)),
                         make_tensor('ends', TensorProto.INT64, (2,), (200, 200)),
                         make_tensor('axes', TensorProto.INT64, (2,), (0, 1)),
                         make_tensor('steps', TensorProto.INT64, (2,), (1, 200))])
        self._assert_inferred(graph, [make_tensor_value_info('y', TensorProto.FLOAT, (2, 1))])

    def test_slice_negative_end(self) -> None:
        graph = self._make_graph(
            [('x', TensorProto.FLOAT, (3, 2)),
             ('starts', TensorProto.INT64, (2,)),
             ('ends', TensorProto.INT64, (2,)),
             ('axes', TensorProto.INT64, (2,))],
            [make_node('Slice', ['x', 'starts', 'ends', 'axes'], 'y')],
            [],
            initializer=[make_tensor('starts', TensorProto.INT64, (2,), (1, 0)),
                         make_tensor('ends', TensorProto.INT64, (2,), (200, -1)),  # negative end means begin from end of a dimension (here end = 2 - 1 = 1)
                         make_tensor('axes', TensorProto.INT64, (2,), (0, 1))])
        self._assert_inferred(graph, [make_tensor_value_info('y', TensorProto.FLOAT, (2, 1))])  # type: ignore

    def test_slice_negative_start(self) -> None:
        graph = self._make_graph(
            [('x', TensorProto.FLOAT, (3, 2)),
             ('starts', TensorProto.INT64, (2,)),
             ('ends', TensorProto.INT64, (2,)),
             ('axes', TensorProto.INT64, (2,))],
            [make_node('Slice', ['x', 'starts', 'ends', 'axes'], 'y')],
            [],
            initializer=[make_tensor('starts', TensorProto.INT64, (2,), (1, -2)),  # negative start means begin from end of a dimension (here end = 2 - 2 = 0)
                         make_tensor('ends', TensorProto.INT64, (2,), (200, 3)),
                         make_tensor('axes', TensorProto.INT64, (2,), (0, 1))])
        self._assert_inferred(graph, [make_tensor_value_info('y', TensorProto.FLOAT, (2, 2))])  # type: ignore

    def test_slice_negative_step(self) -> None:
        graph = self._make_graph(
            [('x', TensorProto.FLOAT, (3, 4)),
             ('starts', TensorProto.INT64, (2,)),
             ('ends', TensorProto.INT64, (2,)),
             ('axes', TensorProto.INT64, (2,)),
             ('steps', TensorProto.INT64, (2,))],
            [make_node('Slice', ['x', 'starts', 'ends', 'axes', 'steps'], 'y')],
            [],
            initializer=[make_tensor('starts', TensorProto.INT64, (2,), (1, 4)),  # 4 will be clamped to 3 since we are negative stepping
                         make_tensor('ends', TensorProto.INT64, (2,), (200, 0)),
                         make_tensor('axes', TensorProto.INT64, (2,), (0, 1)),
                         make_tensor('steps', TensorProto.INT64, (2,), (1, -1))])
        self._assert_inferred(graph, [make_tensor_value_info('y', TensorProto.FLOAT, (2, 3))])  # type: ignore

    def test_slice_variable_copy(self) -> None:
        graph = self._make_graph(
            [('x', TensorProto.FLOAT, ("a", 2)),
             ('starts', TensorProto.INT64, (1,)),
             ('ends', TensorProto.INT64, (1,)),
             ('axes', TensorProto.INT64, (1,))],
            [make_node('Slice', ['x', 'starts', 'ends', 'axes'], 'y')],
            [],
            initializer=[make_tensor('starts', TensorProto.INT64, (1,), (1,)),
                         make_tensor('ends', TensorProto.INT64, (1,), (200,)),
                         make_tensor('axes', TensorProto.INT64, (1,), (1,))])
        self._assert_inferred(graph, [make_tensor_value_info('y', TensorProto.FLOAT, ("a", 1))])  # type: ignore

    def test_slice_variable_input_types(self) -> None:
        graph = self._make_graph(
            [('x', TensorProto.DOUBLE, (3, 2)),
             ('starts', TensorProto.INT32, (2,)),
             ('ends', TensorProto.INT32, (2,)),
             ('axes', TensorProto.INT32, (2,))],
            [make_node('Slice', ['x', 'starts', 'ends', 'axes'], 'y')],
            [],
            initializer=[make_tensor('starts', TensorProto.INT32, (2,), (1, 0)),
                         make_tensor('ends', TensorProto.INT32, (2,), (200, 22000)),
                         make_tensor('axes', TensorProto.INT32, (2,), (0, 1))])
        self._assert_inferred(graph, [make_tensor_value_info('y', TensorProto.DOUBLE, (2, 2))])

    def test_conv(self) -> None:
        graph = self._make_graph(
            [('x', TensorProto.FLOAT, (3, 4, 5, 6, 7)),
             ('y', TensorProto.FLOAT, (5, 4, 2, 4, 3))],
            [make_node('Conv', ['x', 'y'], 'z', pads=[0, 1, 1, 0, 0, 1], dilations=[1, 2, 2], strides=[1, 1, 2])],
            [])
        self._assert_inferred(graph, [make_tensor_value_info('z', TensorProto.FLOAT, (3, 5, 4, 1, 3))])

    def test_conv_1d_simple(self) -> None:
        graph = self._make_graph(
            [('x', TensorProto.FLOAT, (30, 4, 5)),
             ('y', TensorProto.FLOAT, (50, 4, 2))],
            [make_node('Conv', ['x', 'y'], 'z', dilations=[1])],
            [])
        self._assert_inferred(graph, [make_tensor_value_info('z', TensorProto.FLOAT, (30, 50, 4))])

    def test_conv_dilations(self) -> None:
        graph = self._make_graph(
            [('x', TensorProto.FLOAT, (30, 4, 8, 8, 8)),
             ('y', TensorProto.FLOAT, (50, 4, 3, 3, 3))],
            [make_node('Conv', ['x', 'y'], 'z', dilations=[1, 2, 3])],
            [])
        self._assert_inferred(graph, [make_tensor_value_info('z', TensorProto.FLOAT, (30, 50, 6, 4, 2))])

    def test_conv_strides(self) -> None:
        graph = self._make_graph(
            [('x', TensorProto.FLOAT, (30, 4, 8, 8, 8)),
             ('y', TensorProto.FLOAT, (50, 4, 3, 3, 3))],
            [make_node('Conv', ['x', 'y'], 'z', strides=[1, 2, 3])],
            [])
        self._assert_inferred(graph, [make_tensor_value_info('z', TensorProto.FLOAT, (30, 50, 6, 3, 2))])

    def test_conv_pads(self) -> None:
        graph = self._make_graph(
            [('x', TensorProto.FLOAT, (30, 4, 7, 6, 4)),
             ('y', TensorProto.FLOAT, (50, 4, 3, 3, 3))],
            [make_node('Conv', ['x', 'y'], 'z', pads=[1, 1, 2, 0, 1, 2])],
            [])
        self._assert_inferred(graph, [make_tensor_value_info('z', TensorProto.FLOAT, (30, 50, 6, 6, 6))])

    def test_conv_auto_pad(self) -> None:
        graph = self._make_graph(
            [('x', TensorProto.FLOAT, (30, 4, 7, 6, 4)),
             ('y', TensorProto.FLOAT, (50, 4, 4, 3, 2))],
            [make_node('Conv', ['x', 'y'], 'z', auto_pad='SAME_UPPER')],
            [])
        self._assert_inferred(graph, [make_tensor_value_info('z', TensorProto.FLOAT, (30, 50, 7, 6, 4))])

    def test_conv_auto_pads(self) -> None:
        graph = self._make_graph(
            [('x', TensorProto.FLOAT, (30, 4, 7, 6, 4)),
             ('y', TensorProto.FLOAT, (50, 4, 4, 3, 2))],
            [make_node('Conv', ['x', 'y'], 'z', auto_pad='SAME_UPPER', strides=[2, 2, 1])],
            [])
        self._assert_inferred(
            graph,
            [make_tensor_value_info('z', TensorProto.FLOAT, (30, 50, 4, 3, 4))])

    def test_conv_auto_pad_dilation(self) -> None:
        graph = self._make_graph(
            [('x', TensorProto.FLOAT, (30, 4, 65, 64, 63)),
             ('y', TensorProto.FLOAT, (50, 4, 4, 3, 2))],
            [make_node('Conv', ['x', 'y'], 'z', auto_pad='SAME_UPPER', dilations=[2, 3, 4])],
            [])
        self._assert_inferred(graph, [make_tensor_value_info('z', TensorProto.FLOAT, (30, 50, 65, 64, 63))])

    def test_conv_group(self) -> None:
        graph = self._make_graph(
            [('x', TensorProto.FLOAT, (30, 4, 8, 8, 8)),
             ('y', TensorProto.FLOAT, (4, 1, 8, 8, 8))],
            [make_node('Conv', ['x', 'y'], 'z', group=4)],
            [])
        self._assert_inferred(graph, [make_tensor_value_info('z', TensorProto.FLOAT, (30, 4, 1, 1, 1))])

    def test_conv_only_one_pos(self) -> None:
        graph = self._make_graph(
            [('x', TensorProto.FLOAT, (30, 4, 5)),
             ('y', TensorProto.FLOAT, (50, 4, 5))],
            [make_node('Conv', ['x', 'y'], 'z', strides=[2])],
            [])
        self._assert_inferred(graph, [make_tensor_value_info('z', TensorProto.FLOAT, (30, 50, 1))])

    def test_conv_partial_missing_shape(self) -> None:
        graph = self._make_graph(
            [('x', TensorProto.FLOAT, (30, 4, None, 6, 4)),
             ('y', TensorProto.FLOAT, (50, 4, 3, 3, 3))],
            [make_node('Conv', ['x', 'y'], 'z', pads=[1, 1, 2, 0, 1, 2])],
            [])
        self._assert_inferred(graph, [make_tensor_value_info('z', TensorProto.FLOAT, (30, 50, None, 6, 6))])  # type: ignore

    def test_conv_partial_missing_weight_shape(self) -> None:
        graph = self._make_graph(
            [('x', TensorProto.FLOAT, (30, 4, 7, 6, 4)),
             ('y', TensorProto.FLOAT, (50, 4, None, 3, 3))],
            [make_node('Conv', ['x', 'y'], 'z', pads=[1, 1, 2, 0, 1, 2])],
            [])
        self._assert_inferred(graph, [make_tensor_value_info('z', TensorProto.FLOAT, None)])

    def test_average_pool_auto_pads(self) -> None:
        graph = self._make_graph(
            [('x', TensorProto.FLOAT, (30, 4, 7, 6, 4))],
            [make_node('AveragePool', ['x'], 'z', auto_pad='SAME_UPPER', kernel_shape=[4, 3, 2], strides=[2, 2, 1])],
            [])
        self._assert_inferred(
            graph,
            [make_tensor_value_info('z', TensorProto.FLOAT, (30, 4, 4, 3, 4))])

    def test_relu(self) -> None:
        self._identity_prop('Relu')

    def test_identity(self) -> None:
        self._identity_prop('Identity')

    def test_identity_sequence(self) -> None:
        graph = self._make_graph(
            [('input1', TensorProto.FLOAT, (2, 3, 4)),
             ('input2', TensorProto.FLOAT, (2, 3, 4)),
             ('input3', TensorProto.FLOAT, (2, 5, 4))],
            [make_node('SequenceConstruct', ['input1', 'input2', 'input3'], ['in_sequence']),
             make_node('Identity', ['in_sequence'], ['output_sequence'])],
            [])
        self._assert_inferred(
            graph,
            [make_tensor_sequence_value_info('in_sequence', TensorProto.FLOAT, (2, None, 4)),  # type: ignore
             make_tensor_sequence_value_info('output_sequence', TensorProto.FLOAT, (2, None, 4))])  # type: ignore

    def test_identity_optional(self) -> None:
        graph = self._make_graph(
            [('in_tensor', TensorProto.FLOAT, (2, 3, 4))],
            [make_node('Optional', ['in_tensor'], ['in_optional']),
             make_node('Identity', ['in_optional'], ['output_optional'])],
            [])
        tensor_type_proto = helper.make_tensor_type_proto(TensorProto.FLOAT, (2, 3, 4))
        optional_type_proto = helper.make_optional_type_proto(tensor_type_proto)
        self._assert_inferred(
            graph,
            [helper.make_value_info('in_optional', optional_type_proto),  # type: ignore
             helper.make_value_info('output_optional', optional_type_proto)])  # type: ignore

    def test_identity_optional_sequence(self) -> None:
        graph = self._make_graph(
            [('input1', TensorProto.FLOAT, (2, 3, 4)),
             ('input2', TensorProto.FLOAT, (2, 3, 4)),
             ('input3', TensorProto.FLOAT, (2, 5, 4))],
            [make_node('SequenceConstruct', ['input1', 'input2', 'input3'], ['in_sequence']),
             make_node('Optional', ['in_sequence'], ['in_optional']),
             make_node('Identity', ['in_optional'], ['output_optional'])],
            [])
        tensor_type_proto = helper.make_tensor_type_proto(TensorProto.FLOAT, (2, None, 4))
        sequence_type_proto = helper.make_sequence_type_proto(tensor_type_proto)
        optional_type_proto = helper.make_optional_type_proto(sequence_type_proto)
        self._assert_inferred(
            graph,
            [helper.make_value_info('in_sequence', sequence_type_proto),  # type: ignore
             helper.make_value_info('in_optional', optional_type_proto),  # type: ignore
             helper.make_value_info('output_optional', optional_type_proto)])  # type: ignore

    def test_add(self) -> None:
        graph = self._make_graph(
            [('x', TensorProto.FLOAT, (30, 4, 5)),
             ('y', TensorProto.FLOAT, (30, 4, 5))],
            [make_node('Add', ['x', 'y'], 'z')],
            [])
        self._assert_inferred(graph, [make_tensor_value_info('z', TensorProto.FLOAT, (30, 4, 5))])

    def test_pow(self) -> None:
        graph = self._make_graph(
            [('x', TensorProto.FLOAT, (30, 4, 5)),
             ('y', TensorProto.FLOAT, (30, 4, 5))],
            [make_node('Pow', ['x', 'y'], 'z')],
            [])
        self._assert_inferred(graph, [make_tensor_value_info('z', TensorProto.FLOAT, (30, 4, 5))])

    def test_bitshift(self) -> None:
        graph = self._make_graph(
            [('x', TensorProto.UINT32, (2, 3, 1)),
             ('y', TensorProto.UINT32, (2, 3, 1))],
            [make_node('BitShift', ['x', 'y'], 'z', direction="RIGHT")],
            [])
        self._assert_inferred(graph, [make_tensor_value_info('z', TensorProto.UINT32, (2, 3, 1))])

    def test_bitshift_broadcast_to_first(self) -> None:
        graph = self._make_graph(
            [('x', TensorProto.UINT32, (16, 4, 1)),
             ('y', TensorProto.UINT32, (1,))],
            [make_node('BitShift', ['x', 'y'], 'z', direction="RIGHT")],
            [])
        self._assert_inferred(graph, [make_tensor_value_info('z', TensorProto.UINT32, (16, 4, 1))])

    def test_bitshift_broadcast_to_second(self) -> None:
        graph = self._make_graph(
            [('x', TensorProto.UINT32, (1,)),
             ('y', TensorProto.UINT32, (2, 3, 1))],
            [make_node('BitShift', ['x', 'y'], 'z', direction="RIGHT")],
            [])
        self._assert_inferred(graph, [make_tensor_value_info('z', TensorProto.UINT32, (2, 3, 1))])

    def test_sum_single(self) -> None:
        self._identity_prop('Sum')

    def test_sum_multi(self) -> None:
        graph = self._make_graph(
            [('x', TensorProto.FLOAT, (30, 4, 5)),
             ('y', TensorProto.FLOAT, (30, 4, 5)),
             ('z', TensorProto.FLOAT, (30, 4, 5))],
            [make_node('Sum', ['x', 'y', 'z'], ['out'])],
            [])
        self._assert_inferred(graph, [make_tensor_value_info('out', TensorProto.FLOAT, (30, 4, 5))])

    def test_sum_multi_broadcasting(self) -> None:
        graph = self._make_graph(
            [('x', TensorProto.FLOAT, (30, 1, 5)),
             ('y', TensorProto.FLOAT, ("a", 4, 1)),
             ('z', TensorProto.FLOAT, (4, "b"))],
            [make_node('Sum', ['x', 'y', 'z'], ['out'])],
            [])
        self._assert_inferred(graph, [make_tensor_value_info('out', TensorProto.FLOAT, (30, 4, 5))])

    def test_sum_broadcasting_param(self) -> None:
        graph = self._make_graph(
            [('x', TensorProto.FLOAT, ("a", 1, 5)),
             ('y', TensorProto.FLOAT, ("a", 4, 1))],
            [make_node('Sum', ['x', 'y'], ['out'])],
            [])
        self._assert_inferred(graph, [make_tensor_value_info('out', TensorProto.FLOAT, ("a", 4, 5))])

    def test_random_normal(self) -> None:
        graph = self._make_graph(
            [],
            [make_node('RandomNormal', [], ['out'], dtype=TensorProto.DOUBLE, shape=(3, 4, 5))],
            [])
        self._assert_inferred(graph, [make_tensor_value_info('out', TensorProto.DOUBLE, (3, 4, 5))])

    def test_random_normal_like(self) -> None:
        graph = self._make_graph(
            [("X", TensorProto.FLOAT, (2, 3, 4))],
            [make_node('RandomNormalLike', ['X'], ['out'])],
            [])
        self._assert_inferred(graph, [make_tensor_value_info('out', TensorProto.FLOAT, (2, 3, 4))])

    def test_random_normal_like_with_dtype(self) -> None:
        graph = self._make_graph(
            [("X", TensorProto.FLOAT, (2, 3, 4))],
            [make_node('RandomNormalLike', ['X'], ['out'], dtype=TensorProto.DOUBLE,)],
            [])
        self._assert_inferred(graph, [make_tensor_value_info('out', TensorProto.DOUBLE, (2, 3, 4))])

    def test_bernoulli(self) -> None:
        graph = self._make_graph(
            [('x', TensorProto.FLOAT, (3, 4))],
            [make_node('Bernoulli', ['x'], ['out'])],
            [])
        self._assert_inferred(graph, [make_tensor_value_info('out', TensorProto.FLOAT, (3, 4))])  # type: ignore

    def test_bernoulli_with_dtype(self) -> None:
        graph = self._make_graph(
            [("x", TensorProto.FLOAT, (2, 3, 4))],
            [make_node('Bernoulli', ['x'], ['out'], dtype=TensorProto.DOUBLE,)],
            [])
        self._assert_inferred(graph, [make_tensor_value_info('out', TensorProto.DOUBLE, (2, 3, 4))])  # type: ignore

    def _logical_binary_op(self, op: str, input_type: TensorProto.DataType) -> None:
        graph = self._make_graph(
            [('x', input_type, (30, 4, 5)),
             ('y', input_type, (30, 4, 5))],
            [make_node(op, ['x', 'y'], 'z')],
            [])
        self._assert_inferred(graph, [make_tensor_value_info('z', TensorProto.BOOL, (30, 4, 5))])

    def _logical_binary_op_with_broadcasting(self, op: str, input_type: TensorProto.DataType) -> None:
        graph = self._make_graph(
            [('x', input_type, (1, 5)),
             ('y', input_type, (30, 4, 5))],
            [make_node(op, ['x', 'y'], 'z')],
            [])
        self._assert_inferred(graph, [make_tensor_value_info('z', TensorProto.BOOL, (30, 4, 5))])

    def test_logical_and(self) -> None:
        self._logical_binary_op('And', TensorProto.BOOL)
        self._logical_binary_op_with_broadcasting('And', TensorProto.BOOL)

    def test_logical_or(self) -> None:
        self._logical_binary_op('Or', TensorProto.BOOL)
        self._logical_binary_op_with_broadcasting('Or', TensorProto.BOOL)

    def test_logical_xor(self) -> None:
        self._logical_binary_op('Xor', TensorProto.BOOL)
        self._logical_binary_op_with_broadcasting('Xor', TensorProto.BOOL)

    def test_greater(self) -> None:
        self._logical_binary_op('Greater', TensorProto.BOOL)
        self._logical_binary_op_with_broadcasting('Greater', TensorProto.BOOL)

    def test_less(self) -> None:
        self._logical_binary_op('Less', TensorProto.BOOL)
        self._logical_binary_op_with_broadcasting('Less', TensorProto.BOOL)

    def test_equal(self) -> None:
        self._logical_binary_op('Equal', TensorProto.BOOL)
        self._logical_binary_op_with_broadcasting('Equal', TensorProto.BOOL)

    def test_logical_not(self) -> None:
        graph = self._make_graph(
            [('x', TensorProto.BOOL, (30, 4, 5))],
            [make_node('Not', ['x'], 'z')],
            [])
        self._assert_inferred(graph, [make_tensor_value_info('z', TensorProto.BOOL, (30, 4, 5))])

    def test_less_or_equal(self) -> None:
        self._logical_binary_op('LessOrEqual', TensorProto.BOOL)
        self._logical_binary_op_with_broadcasting('LessOrEqual', TensorProto.BOOL)

    def test_greater_or_equal(self) -> None:
        self._logical_binary_op('GreaterOrEqual', TensorProto.BOOL)
        self._logical_binary_op_with_broadcasting('GreaterOrEqual', TensorProto.BOOL)

    def test_flatten(self) -> None:
        graph = self._make_graph(
            [('x', TensorProto.FLOAT, (2, 3, 4, 5))],
            [make_node('Flatten', ['x'], ['z'], axis=2)],
            [])
        self._assert_inferred(graph, [make_tensor_value_info('z', TensorProto.FLOAT, (6, 20))])

    def test_flatten_default_axis(self) -> None:
        graph = self._make_graph(
            [('x', TensorProto.FLOAT, (2, 3, 4, 5))],
            [make_node('Flatten', ['x'], ['z'])],
            [])
        self._assert_inferred(graph, [make_tensor_value_info('z', TensorProto.FLOAT, (2, 60))])

    def test_flatten_zero_axis(self) -> None:
        graph = self._make_graph(
            [('x', TensorProto.FLOAT, (2, 3, 4, 5))],
            [make_node('Flatten', ['x'], ['z'], axis=0)],
            [])
        self._assert_inferred(graph, [make_tensor_value_info('z', TensorProto.FLOAT, (1, 120))])

    def test_flatten_unknown_dim(self) -> None:
        graph = self._make_graph(
            [('x', TensorProto.FLOAT, (2, 'N', 4, 5))],
            [make_node('Flatten', ['x'], ['z'], axis=2)],
            [])
        self._assert_inferred(graph, [make_tensor_value_info('z', TensorProto.FLOAT, (None, 20))])  # type: ignore

    def test_space_to_depth(self) -> None:
        b = 10
        graph = self._make_graph(
            [('x', TensorProto.FLOAT, (2, 3, 100, 100))],
            [make_node('SpaceToDepth', ['x'], ['z'], blocksize=b)],
            [])
        self._assert_inferred(graph, [make_tensor_value_info('z', TensorProto.FLOAT, (2, 300, 10, 10))])

    def test_space_to_depth_unknown_dim(self) -> None:
        b = 10
        graph = self._make_graph(
            [('x', TensorProto.FLOAT, (2, 'N', 100, 100))],
            [make_node('SpaceToDepth', ['x'], ['z'], blocksize=b)],
            [])
        self._assert_inferred(graph, [make_tensor_value_info('z', TensorProto.FLOAT, (2, None, 10, 10))])  # type: ignore

    def test_depth_to_space(self) -> None:
        b = 10
        graph = self._make_graph(
            [('x', TensorProto.FLOAT, (2, 300, 10, 10))],
            [make_node('DepthToSpace', ['x'], ['z'], blocksize=b, mode='DCR')],
            [])
        self._assert_inferred(graph, [make_tensor_value_info('z', TensorProto.FLOAT, (2, 3, 100, 100))])

    def _rnn_forward(self, seqlen: int, batchsize: int, inpsize: int, hiddensize: int) -> None:
        graph = self._make_graph(
            [('x', TensorProto.FLOAT, (seqlen, batchsize, inpsize)),
             ('w', TensorProto.FLOAT, (1, hiddensize, inpsize)),
             ('r', TensorProto.FLOAT, (1, hiddensize, hiddensize))],
            [make_node('RNN', ['x', 'w', 'r'], ['all', 'last'], hidden_size=hiddensize)],
            [])
        self._assert_inferred(graph, [
            make_tensor_value_info('all', TensorProto.FLOAT, (seqlen, 1, batchsize, hiddensize)),
            make_tensor_value_info('last', TensorProto.FLOAT, (1, batchsize, hiddensize))])

    def test_rnn_forward(self) -> None:
        self._rnn_forward(64, 32, 10, 4)

    def _rnn_bidirectional(self, seqlen: int, batchsize: int, inpsize: int, hiddensize: int) -> None:
        graph = self._make_graph(
            [('x', TensorProto.FLOAT, (seqlen, batchsize, inpsize)),
             ('w', TensorProto.FLOAT, (2, hiddensize, inpsize)),
             ('r', TensorProto.FLOAT, (2, hiddensize, hiddensize))],
            [make_node('RNN', ['x', 'w', 'r'], ['all', 'last'], hidden_size=hiddensize,
                direction="bidirectional")],
            [])
        self._assert_inferred(graph, [
            make_tensor_value_info('all', TensorProto.FLOAT, (seqlen, 2, batchsize, hiddensize)),
            make_tensor_value_info('last', TensorProto.FLOAT, (2, batchsize, hiddensize))])

    def test_rnn_layout(self) -> None:
        self._rnn_layout(64, 32, 10, 4)
        self._rnn_layout(64, 32, 10, 4, 'bidirectional')

    def _rnn_layout(self, seqlen: int, batchsize: int, inpsize: int, hiddensize: int, direction: str = 'forward') -> None:
        graph = self._make_graph(
            [('x', TensorProto.FLOAT, (batchsize, seqlen, inpsize)),
             ('w', TensorProto.FLOAT, (1, hiddensize, inpsize)),
             ('r', TensorProto.FLOAT, (1, hiddensize, hiddensize))],
            [make_node('RNN', ['x', 'w', 'r'], ['all', 'last'], hidden_size=hiddensize,
                layout=1, direction=direction)],
            [])
        if(direction == 'bidirectional'):
            num_directions = 2
        else:
            num_directions = 1
        self._assert_inferred(graph, [
            make_tensor_value_info('all', TensorProto.FLOAT, (batchsize, seqlen, num_directions, hiddensize)),
            make_tensor_value_info('last', TensorProto.FLOAT, (batchsize, num_directions, hiddensize))])

    def test_rnn_bidirectional(self) -> None:
        self._rnn_bidirectional(64, 32, 10, 4)

    def _lstm_forward(self, seqlen: int, batchsize: int, inpsize: int, hiddensize: int) -> None:
        graph = self._make_graph(
            [('x', TensorProto.FLOAT, (seqlen, batchsize, inpsize)),
             ('w', TensorProto.FLOAT, (1, 4 * hiddensize, inpsize)),
             ('r', TensorProto.FLOAT, (1, 4 * hiddensize, hiddensize))],
            [make_node('LSTM', ['x', 'w', 'r'], ['all', 'hidden', 'last'], hidden_size=hiddensize)],
            [])
        self._assert_inferred(graph, [
            make_tensor_value_info('all', TensorProto.FLOAT, (seqlen, 1, batchsize, hiddensize)),
            make_tensor_value_info('hidden', TensorProto.FLOAT, (1, batchsize, hiddensize)),
            make_tensor_value_info('last', TensorProto.FLOAT, (1, batchsize, hiddensize))])

    def test_lstm_forward(self) -> None:
        self._lstm_forward(64, 32, 10, 4)

    def test_topk_default_axis(self) -> None:
        graph = self._make_graph(
            [('x', TensorProto.FLOAT, (3, 4, 5, 10))],
            [make_node('TopK', ['x', 'k'], ['y', 'z'])],
            [],
            initializer=[make_tensor('k', TensorProto.INT64, (1,), (2,))])
        self._assert_inferred(graph,
                              [make_tensor_value_info('y', TensorProto.FLOAT, (3, 4, 5, 2)),
                               make_tensor_value_info('z', TensorProto.INT64, (3, 4, 5, 2))])

    def test_topk(self) -> None:
        graph = self._make_graph(
            [('x', TensorProto.FLOAT, (3, 4, 5, 10))],
            [make_node('TopK', ['x', 'k'], ['y', 'z'], axis=2)],
            [],
            initializer=[make_tensor('k', TensorProto.INT64, (1,), (2,))])
        self._assert_inferred(graph,
                              [make_tensor_value_info('y', TensorProto.FLOAT, (3, 4, 2, 10)),
                               make_tensor_value_info('z', TensorProto.INT64, (3, 4, 2, 10))])

    def test_topk_raw_data(self) -> None:
        graph = self._make_graph(
            [('x', TensorProto.FLOAT, (3, 4, 5, 10))],
            [make_node('TopK', ['x', 'k'], ['y', 'z'], axis=2)],
            [],
            initializer=[make_tensor('k', TensorProto.INT64, (1,),
                                      vals=np.array([3], dtype='<i8').tobytes(), raw=True)])  # Feed raw bytes (force little endian ordering like onnx standard) for test purpose
        self._assert_inferred(graph,
                              [make_tensor_value_info('y', TensorProto.FLOAT, (3, 4, 3, 10)),
                               make_tensor_value_info('z', TensorProto.INT64, (3, 4, 3, 10))])

    def test_topk_missing_k_value_output_rank_check(self) -> None:
        graph = self._make_graph(
            [('x', TensorProto.FLOAT, (3, 4, 5, 10)),
            ('k', TensorProto.INT64, (1,))],
            [make_node('TopK', ['x', 'k'], ['y', 'z'], axis=2)],
            [])
        self._assert_inferred(graph,
                              [make_tensor_value_info('y', TensorProto.FLOAT, (None, None, None, None)),  # type: ignore
                               make_tensor_value_info('z', TensorProto.INT64, (None, None, None, None))])  # type: ignore

    def test_gemm(self) -> None:
        graph = self._make_graph(
            [('x', TensorProto.FLOAT, (7, 5)),
             ('y', TensorProto.FLOAT, (5, 11)),
             ('z', TensorProto.FLOAT, None)],
            [make_node('Gemm', ['x', 'y', 'z'], ['out'])],
            [])
        self._assert_inferred(graph, [make_tensor_value_info('out', TensorProto.FLOAT, (7, 11))])

    def test_gemm_transA(self) -> None:
        graph = self._make_graph(
            [('x', TensorProto.FLOAT, (5, 7)),
             ('y', TensorProto.FLOAT, (5, 11)),
             ('z', TensorProto.FLOAT, None)],
            [make_node('Gemm', ['x', 'y', 'z'], ['out'], transA=1)],
            [])
        self._assert_inferred(graph, [make_tensor_value_info('out', TensorProto.FLOAT, (7, 11))])

    def test_gemm_transB(self) -> None:
        graph = self._make_graph(
            [('x', TensorProto.FLOAT, (7, 5)),
             ('y', TensorProto.FLOAT, (11, 5)),
             ('z', TensorProto.FLOAT, None)],
            [make_node('Gemm', ['x', 'y', 'z'], ['out'], transB=1)],
            [])
        self._assert_inferred(graph, [make_tensor_value_info('out', TensorProto.FLOAT, (7, 11))])

    def test_gemm_transA_and_transB(self) -> None:
        graph = self._make_graph(
            [('x', TensorProto.FLOAT, (5, 7)),
             ('y', TensorProto.FLOAT, (11, 5)),
             ('z', TensorProto.FLOAT, None)],
            [make_node('Gemm', ['x', 'y', 'z'], ['out'], transA=1, transB=1)],
            [])
        self._assert_inferred(graph, [make_tensor_value_info('out', TensorProto.FLOAT, (7, 11))])

    def test_gemm_no_bias(self) -> None:
        graph = self._make_graph(
            [('x', TensorProto.FLOAT, (13, 7)),
             ('y', TensorProto.FLOAT, (7, 17))],
            [make_node('Gemm', ['x', 'y'], ['out'])],
            [])
        self._assert_inferred(graph, [make_tensor_value_info('out', TensorProto.FLOAT, (13, 17))])

    def test_reduce_op_shape_2_axis(self) -> None:
        graph = self._make_graph(
            [('x', TensorProto.FLOAT, (24, 4, 11))],
            [make_node('ReduceL1', 'x', 'y', axes=(1, 2), keepdims=0)],
            [])
        self._assert_inferred(graph, [make_tensor_value_info('y', TensorProto.FLOAT, (24,))])

    def test_reduce_op_shape_keep_dims(self) -> None:
        graph = self._make_graph(
            [('x', TensorProto.FLOAT, (24, 4, 11))],
            [make_node('ReduceL1', 'x', 'y', axes=(1, 2), keepdims=1)],
            [])
        self._assert_inferred(graph, [make_tensor_value_info('y', TensorProto.FLOAT, (24, 1, 1))])

    def test_reduce_op_shape_default_value(self) -> None:
        graph = self._make_graph(
            [('x', TensorProto.FLOAT, (24, 4, 11))],
            [make_node('ReduceL1', 'x', 'y')],
            [])
        self._assert_inferred(graph, [make_tensor_value_info('y', TensorProto.FLOAT, (1, 1, 1))])

    def test_reduce_op_shape_no_axes_do_not_keep_dims(self) -> None:
        graph = self._make_graph(
            [('x', TensorProto.FLOAT, (24, 4, 11))],
            [make_node('ReduceL1', 'x', 'y', keepdims=0)],
            [])
        self._assert_inferred(graph, [make_tensor_value_info('y', TensorProto.FLOAT, tuple())])

    def test_reduce_op_shape_negative_axis(self) -> None:
        graph = self._make_graph(
            [('x', TensorProto.FLOAT, (24, 4, 11))],
            [make_node('ReduceL1', 'x', 'y', axes=(-1, -2))],
            [])
        self._assert_inferred(graph, [make_tensor_value_info('y', TensorProto.FLOAT, (24, 1, 1))])

    def test_argmax_shape(self) -> None:
        graph = self._make_graph(
            [('x', TensorProto.FLOAT, (24, 4, 11))],
            [make_node('ArgMax', 'x', 'y', axis=1, keepdims=1)],
            [])
        self._assert_inferred(graph, [make_tensor_value_info('y', TensorProto.INT64, (24, 1, 11))])

    def test_argmax_shape_keepdims(self) -> None:
        graph = self._make_graph(
            [('x', TensorProto.FLOAT, (24, 4, 11))],
            [make_node('ArgMax', 'x', 'y', axis=0, keepdims=0)],
            [])
        self._assert_inferred(graph, [make_tensor_value_info('y', TensorProto.INT64, (4, 11))])

    def test_argmax_shape_default_value(self) -> None:
        graph = self._make_graph(
            [('x', TensorProto.FLOAT, (24, 4, 11))],
            [make_node('ArgMax', 'x', 'y')],
            [])
        self._assert_inferred(graph, [make_tensor_value_info('y', TensorProto.INT64, (1, 4, 11))])

    def test_argmax_shape_negative_axis(self) -> None:
        graph = self._make_graph(
            [('x', TensorProto.FLOAT, (24, 4, 11))],
            [make_node('ArgMax', 'x', 'y', axis=-2)],
            [])
        self._assert_inferred(graph, [make_tensor_value_info('y', TensorProto.INT64, (24, 1, 11))])

    def test_dropout(self) -> None:
        graph = self._make_graph(
            [('data', TensorProto.FLOAT, (3, 4, 5,)),
             ('ratio', TensorProto.FLOAT, ())],
            [make_node('Dropout', ['data', 'ratio'], ['out'])],
            [])
        self._assert_inferred(graph, [make_tensor_value_info('out', TensorProto.FLOAT, (3, 4, 5,))])

    def test_LRN(self) -> None:
        self._identity_prop('LRN', alpha=0.5, beta=0.5, size=1)

    def test_batch_norm(self) -> None:
        graph = self._make_graph(
            [('x', TensorProto.FLOAT, (3, 4, 5, 6, 7)),
             ('scale', TensorProto.FLOAT, (4,)),
             ('b', TensorProto.FLOAT, (4,)),
             ('mean', TensorProto.FLOAT, (4,)),
             ('var', TensorProto.FLOAT, (4,))],
            [make_node('BatchNormalization', ['x', 'scale', 'b', 'mean', 'var'], ['out'])],
            [])
        self._assert_inferred(graph, [make_tensor_value_info('out', TensorProto.FLOAT, (3, 4, 5, 6, 7))])

    def test_batch_norm_rank1(self) -> None:
        graph = self._make_graph(
            [('x', TensorProto.FLOAT, (128,)),   # 1-dimensional permitted
             ('scale', TensorProto.FLOAT, (1,)),
             ('b', TensorProto.FLOAT, (1,)),
             ('mean', TensorProto.FLOAT, (1,)),
             ('var', TensorProto.FLOAT, (1,))],
            [make_node('BatchNormalization', ['x', 'scale', 'b', 'mean', 'var'], ['out'])],
            [])
        self._assert_inferred(graph, [make_tensor_value_info('out', TensorProto.FLOAT, (128,))])

    def test_batch_norm_invalid(self) -> None:
        graph = self._make_graph(
            [('x', TensorProto.FLOAT, (128,)),
             ('scale', TensorProto.FLOAT, (1, 2)),   # invalid rank
             ('b', TensorProto.FLOAT, (1,)),
             ('mean', TensorProto.FLOAT, (1,)),
             ('var', TensorProto.FLOAT, (1,))],
            [make_node('BatchNormalization', ['x', 'scale', 'b', 'mean', 'var'], ['out'])],
            [])
        self.assertRaises(onnx.shape_inference.InferenceError, self._inferred, graph)

    def test_split_negative_axis(self) -> None:
        graph = self._make_graph(
            [('x', TensorProto.FLOAT, (2, 4))],
            [make_node('Split', ['x'], ['y', 'z'], axis=-1)],
            [])
        self._assert_inferred(graph, [make_tensor_value_info('y', TensorProto.FLOAT, (2, 2)),
                                      make_tensor_value_info('z', TensorProto.FLOAT, (2, 2))])

    def test_split_with_split_attribute(self) -> None:
        graph = self._make_graph(
            [('x', TensorProto.FLOAT, (2, 4)),
             ('split', TensorProto.INT64, (2,))],
            [make_node('Split', ['x', 'split'], ['y', 'z'], axis=1)],
            [],
            initializer=[make_tensor('split', TensorProto.INT64, (2,), (3, 1))])
        self._assert_inferred(graph, [make_tensor_value_info('y', TensorProto.FLOAT, (2, 3)),
                                      make_tensor_value_info('z', TensorProto.FLOAT, (2, 1))])

    def test_split_with_split_attribute_unknown_split_dim(self) -> None:
        graph = self._make_graph(
            [('x', TensorProto.FLOAT, (2, 'a', 'b')),
             ('split', TensorProto.INT64, (2,))],
            [make_node('Split', ['x', 'split'], ['y', 'z'], axis=1)],
            [],
            initializer=[make_tensor('split', TensorProto.INT64, (2,), (3, 1))])
        self._assert_inferred(graph, [make_tensor_value_info('y', TensorProto.FLOAT, (2, None, 'b')),  # type: ignore
                                      make_tensor_value_info('z', TensorProto.FLOAT, (2, None, 'b'))])  # type: ignore

    def test_split_from_GLU(self) -> None:
        graph = self._make_graph(
            [('x', TensorProto.FLOAT, (5, 6, 7))],
            [make_node('Split', ['x'], ['y', 'z'], axis=1)],
            [])
        self._assert_inferred(graph, [make_tensor_value_info('y', TensorProto.FLOAT, (5, 3, 7)),
                                      make_tensor_value_info('z', TensorProto.FLOAT, (5, 3, 7))])

    def test_GLU_partial(self) -> None:
        graph = self._make_graph(
            [('x', TensorProto.FLOAT, (5, 6, 7))],
            [make_node('Split', ['x'], ['y', 'z'], axis=1),
             make_node('Sigmoid', ['z'], ['a'])],
            [])
        self._assert_inferred(graph, [make_tensor_value_info('y', TensorProto.FLOAT, (5, 3, 7)),
                                      make_tensor_value_info('z', TensorProto.FLOAT, (5, 3, 7)),
                                      make_tensor_value_info('a', TensorProto.FLOAT, (5, 3, 7))])

    def test_GLU(self) -> None:
        graph = self._make_graph(
            [('x', TensorProto.FLOAT, (5, 6, 7))],
            [make_node('Split', ['x'], ['y', 'z'], axis=1),
             make_node('Sigmoid', ['z'], ['a']),
             make_node('Mul', ['y', 'a'], ['b'])],
            [])
        self._assert_inferred(graph, [make_tensor_value_info('y', TensorProto.FLOAT, (5, 3, 7)),
                                      make_tensor_value_info('z', TensorProto.FLOAT, (5, 3, 7)),
                                      make_tensor_value_info('a', TensorProto.FLOAT, (5, 3, 7)),
                                      make_tensor_value_info('b', TensorProto.FLOAT, (5, 3, 7))])

    def test_softmax_2d(self) -> None:
        graph = self._make_graph(
            [('x', TensorProto.FLOAT, (4, 5))],
            [make_node('Softmax', ['x'], 'z')],
            [])
        self._assert_inferred(graph, [make_tensor_value_info('z', TensorProto.FLOAT, (4, 5))])

    def test_softmax_3d(self) -> None:
        graph = self._make_graph(
            [('x', TensorProto.FLOAT, (4, 5, 6))],
            [make_node('Softmax', ['x'], 'z')],
            [])
        self._assert_inferred(graph, [make_tensor_value_info('z', TensorProto.FLOAT, (4, 5, 6))])

    def test_hardmax_2d(self) -> None:
        graph = self._make_graph(
            [('x', TensorProto.FLOAT, (4, 5))],
            [make_node('Hardmax', ['x'], 'z')],
            [])
        self._assert_inferred(graph, [make_tensor_value_info('z', TensorProto.FLOAT, (4, 5))])

    def test_hardmax_3d(self) -> None:
        graph = self._make_graph(
            [('x', TensorProto.FLOAT, (4, 5, 6))],
            [make_node('Hardmax', ['x'], 'z')],
            [])
        self._assert_inferred(graph, [make_tensor_value_info('z', TensorProto.FLOAT, (4, 5, 6))])

    def test_logsoftmax_2d(self) -> None:
        graph = self._make_graph(
            [('x', TensorProto.FLOAT, (4, 5))],
            [make_node('LogSoftmax', ['x'], 'z')],
            [])
        self._assert_inferred(graph, [make_tensor_value_info('z', TensorProto.FLOAT, (4, 5))])

    def test_logsoftmax_3d(self) -> None:
        graph = self._make_graph(
            [('x', TensorProto.FLOAT, (4, 5, 6))],
            [make_node('LogSoftmax', ['x'], 'z')],
            [])
        self._assert_inferred(graph, [make_tensor_value_info('z', TensorProto.FLOAT, (4, 5, 6))])

    def test_logsoftmax_3d_negative_axis(self) -> None:
        graph = self._make_graph(
            [('x', TensorProto.FLOAT, (4, 5, 6))],
            [make_node('LogSoftmax', ['x'], 'z', axis=-1)],
            [])
        self._assert_inferred(graph, [make_tensor_value_info('z', TensorProto.FLOAT, (4, 5, 6))])

    def test_maxpool(self) -> None:
        graph = self._make_graph(
            [("X", TensorProto.FLOAT, (5, 3, 4, 4))],
            [make_node("MaxPool", ["X"], ["Y"], kernel_shape=[2, 2])],
            [])
        self._assert_inferred(graph, [make_tensor_value_info("Y", TensorProto.FLOAT, (5, 3, 3, 3))])

    def test_maxpool_with_indices(self) -> None:
        graph = self._make_graph(
            [("X", TensorProto.FLOAT, (5, 3, 4, 4))],
            [make_node("MaxPool", ["X"], ["Y", "Z"], kernel_shape=[2, 2])],
            [])
        self._assert_inferred(graph, [make_tensor_value_info("Y", TensorProto.FLOAT, (5, 3, 3, 3)),
                                      make_tensor_value_info("Z", TensorProto.INT64, (5, 3, 3, 3))])

    def test_maxpool_3D(self) -> None:
        graph = self._make_graph(
            [("X", TensorProto.FLOAT, (5, 3, 4, 4, 4))],
            [make_node("MaxPool", ["X"], ["Y"], kernel_shape=[2, 2, 2])],
            [])
        self._assert_inferred(graph, [make_tensor_value_info("Y", TensorProto.FLOAT, (5, 3, 3, 3, 3))])

    def test_maxpool_with_padding(self) -> None:
        graph = self._make_graph(
            [("X", TensorProto.FLOAT, (5, 3, 4, 4))],
            [make_node("MaxPool", ["X"], ["Y"], kernel_shape=[2, 2], pads=[1, 1, 2, 2])],
            [])
        self._assert_inferred(graph, [make_tensor_value_info("Y", TensorProto.FLOAT, (5, 3, 6, 6))])

    def test_maxpool_with_padding_and_stride(self) -> None:
        graph = self._make_graph(
            [("X", TensorProto.FLOAT, (5, 3, 4, 4))],
            [make_node("MaxPool", ["X"], ["Y"], kernel_shape=[2, 2], pads=[1, 1, 2, 2], strides=[2, 2])],
            [])
        self._assert_inferred(graph, [make_tensor_value_info("Y", TensorProto.FLOAT, (5, 3, 3, 3))])

    def test_maxpool_with_floor_mode(self) -> None:
        graph = self._make_graph(
            [("X", TensorProto.FLOAT, (32, 288, 35, 35))],
            [make_node("MaxPool", ["X"], ["Y"], kernel_shape=[2, 2], strides=[2, 2], ceil_mode=False)],
            [])
        self._assert_inferred(graph, [make_tensor_value_info("Y", TensorProto.FLOAT, (32, 288, 17, 17))])

    def test_maxpool_with_ceil_mode(self) -> None:
        graph = self._make_graph(
            [("X", TensorProto.FLOAT, (32, 288, 35, 35))],
            [make_node("MaxPool", ["X"], ["Y"], kernel_shape=[2, 2], strides=[2, 2], ceil_mode=True)],
            [])
        self._assert_inferred(graph, [make_tensor_value_info("Y", TensorProto.FLOAT, (32, 288, 18, 18))])

    def test_maxpool_ceil(self) -> None:
        graph = self._make_graph(
            [("X", TensorProto.FLOAT, (1, 1, 4, 4))],
            [make_node("MaxPool", ["X"], ["Y"], kernel_shape=[3, 3], strides=[2, 2], ceil_mode=True)],
            [])
        self._assert_inferred(graph, [make_tensor_value_info("Y", TensorProto.FLOAT, (1, 1, 2, 2))])

    def test_maxpool_with_dilations(self) -> None:
        graph = self._make_graph(
            [("X", TensorProto.FLOAT, (5, 3, 4, 4))],
            [make_node("MaxPool", ["X"], ["Y"], kernel_shape=[2, 2], dilations=[2, 2])],
            [])
        self._assert_inferred(graph, [make_tensor_value_info("Y", TensorProto.FLOAT, (5, 3, 2, 2))])

    def test_maxpool_with_same_upper_padding_and_stride(self) -> None:
        graph = self._make_graph(
            [("X", TensorProto.FLOAT, (5, 3, 4, 4))],
            [make_node("MaxPool", ["X"], ["Y"], auto_pad="SAME_UPPER", kernel_shape=[2, 2], strides=[2, 2])],
            [])
        self._assert_inferred(graph, [make_tensor_value_info("Y", TensorProto.FLOAT, (5, 3, 2, 2))])

    def test_maxpool_with_same_upper_padding_and_stride_and_dilation(self) -> None:
        graph = self._make_graph(
            [("X", TensorProto.FLOAT, (5, 3, 4, 4))],
            [make_node("MaxPool", ["X"], ["Y"], auto_pad="SAME_UPPER", kernel_shape=[2, 2], strides=[2, 2], dilations=[2, 3])],
            [])
        self._assert_inferred(graph, [make_tensor_value_info("Y", TensorProto.FLOAT, (5, 3, 2, 2))])

    def test_maxpool_with_same_upper_padding_and_stride_one(self) -> None:
        graph = self._make_graph(
            [("X", TensorProto.FLOAT, (5, 3, 4, 4))],
            [make_node("MaxPool", ["X"], ["Y"], auto_pad="SAME_UPPER", kernel_shape=[2, 2], strides=[1, 1])],
            [])
        self._assert_inferred(graph, [make_tensor_value_info("Y", TensorProto.FLOAT, (5, 3, 4, 4))])

    def test_maxpool_with_same_lower_padding_and_stride(self) -> None:
        graph = self._make_graph(
            [("X", TensorProto.FLOAT, (5, 3, 9, 9))],
            [make_node("MaxPool", ["X"], ["Y"], auto_pad="SAME_LOWER", kernel_shape=[2, 2], strides=[2, 2])],
            [])
        self._assert_inferred(graph, [make_tensor_value_info("Y", TensorProto.FLOAT, (5, 3, 5, 5))])

    def test_maxpool_with_same_lower_padding_and_stride_and_dilation(self) -> None:
        graph = self._make_graph(
            [("X", TensorProto.FLOAT, (5, 3, 9, 9))],
            [make_node("MaxPool", ["X"], ["Y"], auto_pad="SAME_LOWER", kernel_shape=[2, 2], strides=[2, 2], dilations=[2, 3])],
            [])
        self._assert_inferred(graph, [make_tensor_value_info("Y", TensorProto.FLOAT, (5, 3, 5, 5))])

    def test_maxpool_with_same_lower_padding_and_big_stride(self) -> None:
        graph = self._make_graph(
            [("X", TensorProto.FLOAT, (5, 3, 4, 4))],
            [make_node("MaxPool", ["X"], ["Y"], auto_pad="SAME_LOWER", kernel_shape=[2, 2], strides=[4, 4])],
            [])
        self._assert_inferred(graph, [make_tensor_value_info("Y", TensorProto.FLOAT, (5, 3, 1, 1))])

    def test_averagepool(self) -> None:
        graph = self._make_graph(
            [("X", TensorProto.FLOAT, (5, 3, 4, 4))],
            [make_node("AveragePool", ["X"], ["Y"], kernel_shape=[2, 2])],
            [])
        self._assert_inferred(graph, [make_tensor_value_info("Y", TensorProto.FLOAT, (5, 3, 3, 3))])

    def test_averagepool_3D(self) -> None:
        graph = self._make_graph(
            [("X", TensorProto.FLOAT, (5, 3, 4, 4, 4))],
            [make_node("AveragePool", ["X"], ["Y"], kernel_shape=[2, 2, 2])],
            [])
        self._assert_inferred(graph, [make_tensor_value_info("Y", TensorProto.FLOAT, (5, 3, 3, 3, 3))])

    def test_averagepool_with_padding(self) -> None:
        graph = self._make_graph(
            [("X", TensorProto.FLOAT, (5, 3, 4, 4))],
            [make_node("AveragePool", ["X"], ["Y"], kernel_shape=[2, 2], pads=[1, 1, 2, 2])],
            [])
        self._assert_inferred(graph, [make_tensor_value_info("Y", TensorProto.FLOAT, (5, 3, 6, 6))])

    def test_averagepool_with_padding_and_stride(self) -> None:
        graph = self._make_graph(
            [("X", TensorProto.FLOAT, (5, 3, 4, 4))],
            [make_node("AveragePool", ["X"], ["Y"], kernel_shape=[2, 2], pads=[1, 1, 2, 2], strides=[2, 2])],
            [])
        self._assert_inferred(graph, [make_tensor_value_info("Y", TensorProto.FLOAT, (5, 3, 3, 3))])

    def test_averagepool_ceil(self) -> None:
        graph = self._make_graph(
            [("X", TensorProto.FLOAT, (1, 1, 4, 4))],
            [make_node("AveragePool", ["X"], ["Y"], kernel_shape=[3, 3], strides=[2, 2], ceil_mode=True)],
            [])
        self._assert_inferred(graph, [make_tensor_value_info("Y", TensorProto.FLOAT, (1, 1, 2, 2))])

    def test_lppool(self) -> None:
        graph = self._make_graph(
            [("X", TensorProto.FLOAT, (5, 3, 4, 4))],
            [make_node("LpPool", ["X"], ["Y"], kernel_shape=[2, 2])],
            [])
        self._assert_inferred(graph, [make_tensor_value_info("Y", TensorProto.FLOAT, (5, 3, 3, 3))])

    def test_lppool_3D(self) -> None:
        graph = self._make_graph(
            [("X", TensorProto.FLOAT, (5, 3, 4, 4, 4))],
            [make_node("LpPool", ["X"], ["Y"], kernel_shape=[2, 2, 2])],
            [])
        self._assert_inferred(graph, [make_tensor_value_info("Y", TensorProto.FLOAT, (5, 3, 3, 3, 3))])

    def test_lppool_with_padding(self) -> None:
        graph = self._make_graph(
            [("X", TensorProto.FLOAT, (5, 3, 4, 4))],
            [make_node("LpPool", ["X"], ["Y"], kernel_shape=[2, 2], pads=[1, 1, 2, 2])],
            [])
        self._assert_inferred(graph, [make_tensor_value_info("Y", TensorProto.FLOAT, (5, 3, 6, 6))])

    def test_lppool_with_padding_and_stride(self) -> None:
        graph = self._make_graph(
            [("X", TensorProto.FLOAT, (5, 3, 4, 4))],
            [make_node("LpPool", ["X"], ["Y"], kernel_shape=[2, 2], pads=[1, 1, 2, 2], strides=[2, 2])],
            [])
        self._assert_inferred(graph, [make_tensor_value_info("Y", TensorProto.FLOAT, (5, 3, 3, 3))])

    def test_roipool(self) -> None:
        graph = self._make_graph(
            [("X", TensorProto.FLOAT, (5, 3, 4, 4)),
            ("rois", TensorProto.INT64, (2, 5))],
            [make_node("MaxRoiPool", ["X", "rois"], ["Y"], pooled_shape=[2, 2])],
            [])
        self._assert_inferred(graph, [make_tensor_value_info("Y", TensorProto.FLOAT, (2, 3, 2, 2))])

    def test_lp_norm(self) -> None:
        graph = self._make_graph(
            [('x', TensorProto.FLOAT, (3, 4, 5, 6, 7))],
            [make_node('LpNormalization', ['x'], ['out'])],
            [])
        self._assert_inferred(graph, [make_tensor_value_info('out', TensorProto.FLOAT, (3, 4, 5, 6, 7))])

    def test_instance_norm(self) -> None:
        graph = self._make_graph(
            [('x', TensorProto.FLOAT, (3, 4, 5, 6, 7)),
             ('scale', TensorProto.FLOAT, (4,)),
             ('b', TensorProto.FLOAT, (4,))],
            [make_node('InstanceNormalization', ['x', 'scale', 'b'], ['out'])],
            [])
        self._assert_inferred(graph, [make_tensor_value_info('out', TensorProto.FLOAT, (3, 4, 5, 6, 7))])

    def test_global_maxpool(self) -> None:
        graph = self._make_graph(
            [("X", TensorProto.FLOAT, (5, 3, 4, 4))],
            [make_node("GlobalMaxPool", ["X"], ["Y"])],
            [])
        self._assert_inferred(graph, [make_tensor_value_info("Y", TensorProto.FLOAT, (5, 3, 1, 1))])

    def test_global_averagepool(self) -> None:
        graph = self._make_graph(
            [("X", TensorProto.FLOAT, (5, 3, 4, 4))],
            [make_node("GlobalAveragePool", ["X"], ["Y"])],
            [])
        self._assert_inferred(graph, [make_tensor_value_info("Y", TensorProto.FLOAT, (5, 3, 1, 1))])

    def test_global_lppool(self) -> None:
        graph = self._make_graph(
            [("X", TensorProto.FLOAT, (5, 3, 4, 4))],
            [make_node("GlobalLpPool", ["X"], ["Y"])],
            [])
        self._assert_inferred(graph, [make_tensor_value_info("Y", TensorProto.FLOAT, (5, 3, 1, 1))])

    def test_conv_transpose(self) -> None:
        graph = self._make_graph(
            [('X', TensorProto.FLOAT, (25, 48, 16, 16)),
             ('W', TensorProto.FLOAT, (48, 32, 3, 3))],
            [make_node('ConvTranspose', ['X', 'W'], 'Y', strides=[2, 2])],
            [])
        self._assert_inferred(graph, [make_tensor_value_info('Y', TensorProto.FLOAT, (25, 32, 33, 33))])

    def test_conv_transpose_with_pads(self) -> None:
        graph = self._make_graph(
            [('X', TensorProto.FLOAT, (25, 48, 16, 16)),
             ('W', TensorProto.FLOAT, (48, 32, 3, 3))],
            [make_node('ConvTranspose', ['X', 'W'], 'Y', strides=[2, 2], pads=[1, 1, 2, 2])],
            [])
        self._assert_inferred(graph, [make_tensor_value_info('Y', TensorProto.FLOAT, (25, 32, 30, 30))])

    def test_conv_transpose_with_output_shape(self) -> None:
        graph = self._make_graph(
            [('X', TensorProto.FLOAT, (25, 48, 16, 16)),
             ('W', TensorProto.FLOAT, (48, 32, 3, 3))],
            [make_node('ConvTranspose', ['X', 'W'], 'Y', strides=[2, 2], pads=[1, 1, 2, 2], output_shape=[36, 36])],
            [])
        self._assert_inferred(graph, [make_tensor_value_info('Y', TensorProto.FLOAT, (25, 32, 36, 36))])

    def test_conv_transpose_with_kernel_shape(self) -> None:
        graph = self._make_graph(
            [('X', TensorProto.FLOAT, (25, 48, 16, 16)),
             ('W', TensorProto.FLOAT, (48, 32, None, None))],
            [make_node('ConvTranspose', ['X', 'W'], 'Y', kernel_shape=[3, 3], strides=[2, 2], pads=[1, 1, 2, 2])],
            [])
        self._assert_inferred(graph, [make_tensor_value_info('Y', TensorProto.FLOAT, (25, 32, 30, 30))])

    def test_conv_transpose_with_dilations(self) -> None:
        graph = self._make_graph(
            [('X', TensorProto.FLOAT, (25, 48, 16, 16)),
             ('W', TensorProto.FLOAT, (48, 32, 3, 3))],
            [make_node('ConvTranspose', ['X', 'W'], 'Y', strides=[2, 2], pads=[1, 1, 2, 2], dilations=[3, 3])],
            [])
        self._assert_inferred(graph, [make_tensor_value_info('Y', TensorProto.FLOAT, (25, 32, 34, 34))])

    def test_conv_transpose_with_group(self) -> None:
        graph = self._make_graph(
            [('X', TensorProto.FLOAT, (25, 48, 16, 16)),
             ('W', TensorProto.FLOAT, (48, 32, 3, 3))],
            [make_node('ConvTranspose', ['X', 'W'], 'Y', strides=[2, 2], pads=[1, 1, 2, 2], group=2)],
            [])
        self._assert_inferred(graph, [make_tensor_value_info('Y', TensorProto.FLOAT, (25, 64, 30, 30))])

    def test_conv_transpose_with_group_and_output_shape(self) -> None:
        graph = self._make_graph(
            [('X', TensorProto.FLOAT, (25, 48, 16, 16)),
             ('W', TensorProto.FLOAT, (48, 32, 3, 3))],
            [make_node('ConvTranspose', ['X', 'W'], 'Y', strides=[2, 2], pads=[1, 1, 2, 2], group=2, output_shape=[36, 36])],
            [])
        self._assert_inferred(graph, [make_tensor_value_info('Y', TensorProto.FLOAT, (25, 64, 36, 36))])

    def test_conv_transpose_with_pads_and_auto_pads(self) -> None:
        # This test should fail because pads cannot be used simultaneously with auto_pad
        graph = self._make_graph(
            [('X', TensorProto.FLOAT, (1, 1, 2, 2)),
             ('W', TensorProto.FLOAT, (1, 1, 3, 3)),
             ('B', TensorProto.FLOAT, (1, ))],
            [make_node('ConvTranspose', ['X', 'W', 'B'], 'Y', auto_pad="SAME_UPPER", strides=[1, 1], pads=[0, 1, 1, 0])],
            [])
        self.assertRaises(onnx.shape_inference.InferenceError, onnx.shape_inference.infer_shapes, helper.make_model(graph), strict_mode=True)

    def test_conv_transpose_auto_pads(self) -> None:
        graph = self._make_graph(
            [('X', TensorProto.FLOAT, (25, 48, 16, 16)),
             ('W', TensorProto.FLOAT, (48, 32, 3, 3))],
            [make_node('ConvTranspose', ['X', 'W'], 'Y', auto_pad="SAME_UPPER", strides=[2, 2])],
            [])
        self._assert_inferred(
            graph,
            [make_tensor_value_info('Y', TensorProto.FLOAT, (25, 32, 32, 32))])

    def test_mvn_function_output_shape(self) -> None:
        graph = self._make_graph(
            [('X', TensorProto.FLOAT, (25, 48, 16, 16))],
            [make_node('MeanVarianceNormalization', 'X', 'Y', axes=[0, 2, 3])],
            []
        )
        self._assert_inferred(graph, [make_tensor_value_info('Y', TensorProto.FLOAT, (25, 48, 16, 16))])

    def test_scan(self) -> None:
        batch_size = 1
        seq_len = 'sequence'
        input_size = 2
        loop_state_size = 3

        # can't use self._make_graph for the subgraph as it add more inputs for the Reshape operations it inserts.
        # this breaks the subgraph inferencing as it expects the number of inputs passed from Scan to match
        # the GraphProto, but Scan knows nothing about the additional inputs.
        input_value_infos = [make_tensor_value_info('loop_state_in', TensorProto.UNDEFINED, None),
                             make_tensor_value_info('input', TensorProto.UNDEFINED, None)]
        output_value_infos = [make_tensor_value_info('loop_state_out', TensorProto.UNDEFINED, None),
                              make_tensor_value_info('output', TensorProto.UNDEFINED, None)]

        subgraph = helper.make_graph(
            [make_node('Identity', ['loop_state_in'], ['loop_state_out']),
             make_node('Identity', ['input'], ['output'])],
            "subgraph",
            input_value_infos,
            output_value_infos
        )

        graph = self._make_graph(
            [('loop_state_orig', TensorProto.FLOAT, (batch_size, loop_state_size)),
             ('scan_input', TensorProto.FLOAT, (batch_size, seq_len, input_size))],
            [make_node('Scan', ['', 'loop_state_orig', 'scan_input'], ['loop_state_final', 'scan_output'],
                       num_scan_inputs=1, body=subgraph)],
            []
        )

        self._assert_inferred(
            graph,
            [make_tensor_value_info('loop_state_final', TensorProto.FLOAT, (batch_size, loop_state_size)),
             make_tensor_value_info('scan_output', TensorProto.FLOAT, (batch_size, seq_len, input_size))],
            opset_imports=[helper.make_opsetid(ONNX_DOMAIN, 8)])

    def test_scan_opset9(self) -> None:
        seq_len = 'sequence'
        input_size = 2
        loop_state_size = 3

        # can't use self._make_graph for the subgraph as it add more inputs for the Reshape operations it inserts.
        # this breaks the subgraph inferencing as it expects the number of inputs passed from Scan to match
        # the GraphProto, but Scan knows nothing about the additional inputs.
        input_value_infos = [make_tensor_value_info('loop_state_in', TensorProto.UNDEFINED, None),
                             make_tensor_value_info('input', TensorProto.UNDEFINED, None)]
        output_value_infos = [make_tensor_value_info('loop_state_out', TensorProto.UNDEFINED, None),
                              make_tensor_value_info('output', TensorProto.UNDEFINED, None)]

        subgraph = helper.make_graph(
            [make_node('Identity', ['loop_state_in'], ['loop_state_out']),
             make_node('Identity', ['input'], ['output'])],
            "subgraph",
            input_value_infos,
            output_value_infos
        )

        graph = self._make_graph(
            [('loop_state_orig', TensorProto.FLOAT, (loop_state_size,)),
             ('scan_input', TensorProto.FLOAT, (seq_len, input_size))],
            [make_node('Scan', ['loop_state_orig', 'scan_input'], ['loop_state_final', 'scan_output'],
                       num_scan_inputs=1, body=subgraph)],
            []
        )

        self._assert_inferred(
            graph,
            [make_tensor_value_info('loop_state_final', TensorProto.FLOAT, (loop_state_size,)),
             make_tensor_value_info('scan_output', TensorProto.FLOAT, (seq_len, input_size))],
            opset_imports=[helper.make_opsetid(ONNX_DOMAIN, 9)])

    def test_scan_opset9_axes(self) -> None:
        axis_0_len = 'axis0'
        seq_len = 'sequence'
        input_size = 2
        loop_state_size = 3

        # can't use self._make_graph for the subgraph as it add more inputs for the Reshape operations it inserts.
        # this breaks the subgraph inferencing as it expects the number of inputs passed from Scan to match
        # the GraphProto, but Scan knows nothing about the additional inputs.
        input_value_infos = [make_tensor_value_info('loop_state_in', TensorProto.UNDEFINED, None),
                             make_tensor_value_info('input', TensorProto.UNDEFINED, None)]
        output_value_infos = [make_tensor_value_info('loop_state_out', TensorProto.UNDEFINED, None),
                              make_tensor_value_info('output', TensorProto.UNDEFINED, None)]

        subgraph = helper.make_graph(
            [make_node('Identity', ['loop_state_in'], ['loop_state_out']),
             make_node('Identity', ['input'], ['output'])],
            "subgraph",
            input_value_infos,
            output_value_infos
        )

        graph = self._make_graph(
            [('loop_state_orig', TensorProto.FLOAT, (loop_state_size,)),
             ('scan_input', TensorProto.FLOAT, (axis_0_len, seq_len, input_size))],
            [make_node('Scan', ['loop_state_orig', 'scan_input'], ['loop_state_final', 'scan_output'],
                       num_scan_inputs=1, body=subgraph, scan_input_axes=[1])],
            []
        )

        self._assert_inferred(
            graph,
            [make_tensor_value_info('loop_state_final', TensorProto.FLOAT, (loop_state_size,)),
             make_tensor_value_info('scan_output', TensorProto.FLOAT, (seq_len, axis_0_len, input_size))],
            opset_imports=[helper.make_opsetid(ONNX_DOMAIN, 9)])

    def test_scan_opset9_output_axes(self) -> None:
        axis_0_len = 'axis0'
        seq_len = 'sequence'
        input_size = 2
        loop_state_size = 3

        input_value_infos = [make_tensor_value_info('loop_state_in', TensorProto.UNDEFINED, None),
                             make_tensor_value_info('input', TensorProto.UNDEFINED, None)]
        output_value_infos = [make_tensor_value_info('loop_state_out', TensorProto.UNDEFINED, None),
                              make_tensor_value_info('output', TensorProto.UNDEFINED, None)]

        subgraph = helper.make_graph(
            [make_node('Identity', ['loop_state_in'], ['loop_state_out']),
             make_node('Identity', ['input'], ['output'])],
            "subgraph",
            input_value_infos,
            output_value_infos
        )

        graph = self._make_graph(
            [('loop_state_orig', TensorProto.FLOAT, (loop_state_size,)),
             ('scan_input', TensorProto.FLOAT, (axis_0_len, seq_len, input_size))],
            [make_node('Scan', ['loop_state_orig', 'scan_input'], ['loop_state_final', 'scan_output'],
                       num_scan_inputs=1, body=subgraph, scan_input_axes=[1], scan_output_axes=[1])],
            []
        )

        self._assert_inferred(
            graph,
            [make_tensor_value_info('loop_state_final', TensorProto.FLOAT, (loop_state_size,)),
             make_tensor_value_info('scan_output', TensorProto.FLOAT, (axis_0_len, seq_len, input_size))],
            opset_imports=[helper.make_opsetid(ONNX_DOMAIN, 9)])

    def test_scan_opset9_negative_axes(self) -> None:
        axis_0_len = 'axis0'
        seq_len = 'sequence'
        input_size = 2
        loop_state_size = 3

        input_value_infos = [make_tensor_value_info('loop_state_in', TensorProto.UNDEFINED, None),
                             make_tensor_value_info('input', TensorProto.UNDEFINED, None)]
        output_value_infos = [make_tensor_value_info('loop_state_out', TensorProto.UNDEFINED, None),
                              make_tensor_value_info('output', TensorProto.UNDEFINED, None)]

        subgraph = helper.make_graph(
            [make_node('Identity', ['loop_state_in'], ['loop_state_out']),
             make_node('Identity', ['input'], ['output'])],
            "subgraph",
            input_value_infos,
            output_value_infos
        )

        graph = self._make_graph(
            [('loop_state_orig', TensorProto.FLOAT, (loop_state_size,)),
             ('scan_input', TensorProto.FLOAT, (axis_0_len, seq_len, input_size))],
            [make_node('Scan', ['loop_state_orig', 'scan_input'], ['loop_state_final', 'scan_output'],
                       num_scan_inputs=1, body=subgraph, scan_input_axes=[-2], scan_output_axes=[-2])],
            []
        )

        self._assert_inferred(
            graph,
            [make_tensor_value_info('loop_state_final', TensorProto.FLOAT, (loop_state_size,)),
             make_tensor_value_info('scan_output', TensorProto.FLOAT, (axis_0_len, seq_len, input_size))],
            opset_imports=[helper.make_opsetid(ONNX_DOMAIN, 9)])

    def test_if_ver1(self) -> None:

        # Create a simple If node where the 'then' subgraph adds to the current value, and the 'else' subgraph
        # subtracts.
        # can't use self._make_graph for the subgraphs as that add more inputs for the Reshape operations it inserts.
        # this breaks the subgraph inferencing as it expects the subgraphs to have zero inputs
        then_subgraph = helper.make_graph(
            [make_node('Add', ['current_value', 'add_value'], ['then_output'])],
            "then_subgraph",
            [],  # no inputs
            [make_tensor_value_info('then_output', TensorProto.UNDEFINED, None)],
        )

        else_subgraph = helper.make_graph(
            [make_node('Sub', ['current_value', 'sub_value'], ['else_output'])],
            "else_subgraph",
            [],  # no inputs
            [make_tensor_value_info('else_output', TensorProto.UNDEFINED, None)],
        )

        graph = self._make_graph(
            [('cond', TensorProto.BOOL, (1,)),
             ('current_value', TensorProto.FLOAT, (1,)),
             ('add_value', TensorProto.FLOAT, (1,)),
             ('sub_value', TensorProto.FLOAT, (1,))],
            [make_node('If', ['cond'], ['if_output'],
                       then_branch=then_subgraph, else_branch=else_subgraph)],
            []
        )

        self._assert_inferred(
            graph,
            [make_tensor_value_info('if_output', TensorProto.FLOAT, (1,))],
            opset_imports=[make_opsetid(ONNX_DOMAIN, 10)])

    def test_if(self) -> None:

        # Create a simple If node where the 'then' subgraph adds to the current value, and the 'else' subgraph
        # subtracts.
        # can't use self._make_graph for the subgraphs as that add more inputs for the Reshape operations it inserts.
        # this breaks the subgraph inferencing as it expects the subgraphs to have zero inputs
        then_subgraph = helper.make_graph(
            [make_node('Add', ['current_value', 'add_value'], ['then_output'])],
            "then_subgraph",
            [],  # no inputs
            [make_tensor_value_info('then_output', TensorProto.UNDEFINED, None)],
        )

        else_subgraph = helper.make_graph(
            [make_node('Sub', ['current_value', 'sub_value'], ['else_output'])],
            "else_subgraph",
            [],  # no inputs
            [make_tensor_value_info('else_output', TensorProto.UNDEFINED, None)],
        )

        graph = self._make_graph(
            [('cond', TensorProto.BOOL, (1,)),
             ('current_value', TensorProto.FLOAT, (1,)),
             ('add_value', TensorProto.FLOAT, (1,)),
             ('sub_value', TensorProto.FLOAT, (1,))],
            [make_node('If', ['cond'], ['if_output'],
                       then_branch=then_subgraph, else_branch=else_subgraph)],
            []
        )

        self._assert_inferred(graph, [make_tensor_value_info('if_output', TensorProto.FLOAT, (1,))])

    def test_if_with_different_shapes_in_then_else_branches(self) -> None:

        # Create a simple If node where the 'then' subgraph adds to the current value, and the 'else' subgraph
        # subtracts.
        # can't use self._make_graph for the subgraphs as that add more inputs for the Reshape operations it inserts.
        # this breaks the subgraph inferencing as it expects the subgraphs to have zero inputs
        then_subgraph = helper.make_graph(
            [make_node('Add', ['current_value', 'add_value'], ['then_output'])],
            "then_subgraph",
            [],  # no inputs
            [make_tensor_value_info('then_output', TensorProto.UNDEFINED, (1,))],
        )

        else_subgraph = helper.make_graph(
            [make_node('Sub', ['current_value', 'sub_value'], ['else_output'])],
            "else_subgraph",
            [],  # no inputs
            [make_tensor_value_info('else_output', TensorProto.UNDEFINED, (5,))],
        )

        graph = self._make_graph(
            [('cond', TensorProto.BOOL, (1,)),
             ('current_value', TensorProto.FLOAT, (1,)),
             ('add_value', TensorProto.FLOAT, (1,)),
             ('sub_value', TensorProto.FLOAT, (5,))],
            [make_node('If', ['cond'], ['if_output'],
                       then_branch=then_subgraph, else_branch=else_subgraph)],
            []
        )

        self._assert_inferred(graph, [make_tensor_value_info('if_output', TensorProto.FLOAT, (None,))])  # type: ignore

    def test_if_with_different_optional_shapes_in_then_else_branches(self) -> None:
        # Create a simple If node where the 'then' subgraph adds to the current value, and the 'else' subgraph
        # subtracts.
        # can't use self._make_graph for the subgraphs as that add more inputs for the Reshape operations it inserts.
        # this breaks the subgraph inferencing as it expects the subgraphs to have zero inputs
        then_tensor_proto = helper.make_tensor_type_proto(elem_type=TensorProto.UNDEFINED, shape=[1, ])
        then_optional_type_proto = helper.make_optional_type_proto(then_tensor_proto)
        then_optional_vi = helper.make_value_info('then_optional_output', then_optional_type_proto)
        then_subgraph = helper.make_graph(
            [make_node('Optional', ['then_tensor_value'], ['then_optional_output'])],
            "then_subgraph",
            [],  # no inputs
            [then_optional_vi],
        )

        else_tensor_proto = helper.make_tensor_type_proto(elem_type=TensorProto.UNDEFINED, shape=[5, ])
        else_optional_type_proto = helper.make_optional_type_proto(else_tensor_proto)
        else_optional_vi = helper.make_value_info('else_optional_output', else_optional_type_proto)
        else_subgraph = helper.make_graph(
            [make_node('Optional', ['else_tensor_value'], ['else_optional_output'])],
            "else_subgraph",
            [],  # no inputs
            [else_optional_vi],
        )

        graph = self._make_graph(
            [('cond', TensorProto.BOOL, (1,)),
             ('then_tensor_value', TensorProto.FLOAT, (1,)),
             ('else_tensor_value', TensorProto.FLOAT, (5,))],
            [make_node('If', ['cond'], ['if_output'],
                       then_branch=then_subgraph, else_branch=else_subgraph)],
            []
        )

        output_tensor_proto = helper.make_tensor_type_proto(elem_type=TensorProto.FLOAT, shape=(None, ))
        output_optional_type_proto = helper.make_optional_type_proto(output_tensor_proto)
        output_optional_vi = helper.make_value_info('if_output', output_optional_type_proto)
        self._assert_inferred(graph, [output_optional_vi])  # type: ignore

    def test_maxunpool_shape_without_output_shape(self) -> None:
        graph = self._make_graph(
            [('xT', TensorProto.FLOAT, (1, 1, 2, 2)),
             ('xI', TensorProto.FLOAT, (1, 1, 2, 2))],
            [make_node('MaxUnpool', ['xT', 'xI'], 'Y', kernel_shape=[2, 2], strides=[2, 2])],
            [])
        self._assert_inferred(graph, [make_tensor_value_info('Y', TensorProto.FLOAT, (1, 1, 4, 4))])

    def test_maxunpool_shape_with_output_shape(self) -> None:
        graph = self._make_graph(
            [('xT', TensorProto.FLOAT, (1, 1, 2, 2)),
             ('xI', TensorProto.FLOAT, (1, 1, 2, 2)),
             ('output_shape', TensorProto.FLOAT, (4, ))],
            [make_node('MaxUnpool', ['xT', 'xI', 'output_shape'], 'Y', kernel_shape=[2, 2], strides=[2, 2])],
            [make_tensor_value_info("Y", TensorProto.FLOAT, None)])
        self._assert_inferred(graph, [make_tensor_value_info("Y", TensorProto.FLOAT, None)])

    def test_onehot_without_axis(self) -> None:
        graph = self._make_graph(
            [('indices', TensorProto.INT64, (2, 2)),
             ('depth', TensorProto.INT64, ()),
             ('values', TensorProto.FLOAT, (2, ))],
            [make_node('OneHot', ['indices', 'depth', 'values'], 'Y')],
            [])
        self._assert_inferred(graph, [make_tensor_value_info('Y', TensorProto.FLOAT, (2, 2, None))])  # type: ignore

    def test_onehot_with_axis(self) -> None:
        graph = self._make_graph(
            [('indices', TensorProto.INT64, (2, 3, 5)),
             ('depth', TensorProto.INT64, (1, )),
             ('values', TensorProto.FLOAT, (2, ))],
            [make_node('OneHot', ['indices', 'depth', 'values'], 'Y', axis=1)],
            [])
        self._assert_inferred(graph, [make_tensor_value_info('Y', TensorProto.FLOAT, (2, None, 3, 5))])  # type: ignore

    def test_loop(self) -> None:
        # can't use self._make_graph for the subgraph as it add more inputs for the Reshape operations it inserts.
        # this breaks the subgraph inferencing as it expects the number of inputs passed from Loop to match
        # the GraphProto, but Loop knows nothing about the additional inputs.
        input_value_infos = [make_tensor_value_info('iter_num_in', TensorProto.INT64, (1,)),
                             make_tensor_value_info('cond_in', TensorProto.UNDEFINED, None),
                             make_tensor_value_info('loop_state_in', TensorProto.UNDEFINED, ())]
        output_value_infos = [make_tensor_value_info('cond_out', TensorProto.UNDEFINED, None),
                              make_tensor_value_info('loop_state_out', TensorProto.UNDEFINED, None),
                              make_tensor_value_info('output', TensorProto.FLOAT, (3,))]

        subgraph = helper.make_graph(
            [make_node('Identity', ['cond_in'], ['cond_out']),
             make_node('Identity', ['loop_state_in'], ['loop_state_out']),
             make_node('Identity', ['outer_scope_input'], ['output'])],
            "subgraph",
            input_value_infos,
            output_value_infos
        )

        graph = self._make_graph(
            [('max_trip_count', TensorProto.INT64, (1,)),
             ('cond_orig', TensorProto.FLOAT, (1,)),
             ('loop_state_orig', TensorProto.FLOAT, (2,)),
             ('outer_scope_input', TensorProto.FLOAT, (3,))],
            [make_node('Loop', ['max_trip_count', 'cond_orig', 'loop_state_orig'], ['loop_state_final', 'loop_output'],
                       body=subgraph)],
            []
        )

        self._assert_inferred(
            graph,
            [make_tensor_value_info('loop_state_final', TensorProto.FLOAT, None),  # shape may change between iterations
             make_tensor_value_info('loop_output', TensorProto.FLOAT, (None, 3))])  # type: ignore

    def test_loop_no_state(self) -> None:
        input_value_infos = [make_tensor_value_info('iter_num_in', TensorProto.INT64, (1,)),
                             make_tensor_value_info('cond_in', TensorProto.UNDEFINED, None)]
        output_value_infos = [make_tensor_value_info('cond_out', TensorProto.UNDEFINED, None),
                              make_tensor_value_info('output', TensorProto.FLOAT, (3,))]

        subgraph = helper.make_graph(
            [make_node('Identity', ['cond_in'], ['cond_out']),
             make_node('Identity', ['outer_scope_input'], ['output'])],
            "subgraph",
            input_value_infos,
            output_value_infos
        )

        graph = self._make_graph(
            [('max_trip_count', TensorProto.INT64, (1,)),
             ('cond_orig', TensorProto.FLOAT, (1,)),
             ('outer_scope_input', TensorProto.FLOAT, (3,))],
            [make_node('Loop', ['max_trip_count', 'cond_orig'], ['loop_output'],
                       body=subgraph)],
            []
        )

        self._assert_inferred(
            graph,
            [make_tensor_value_info('loop_output', TensorProto.FLOAT, (None, 3))])  # type: ignore

    def test_constantofshape_with_input_shape(self) -> None:
        graph = self._make_graph([],
            [make_node("Constant", [], ['shape'],
                       value=make_tensor('shape', TensorProto.INT64, (3,), (3, 4, 5))),
             make_node("ConstantOfShape", ['shape'], ['y'], value=make_tensor('value', TensorProto.INT32, (1, ), (2, )))],
            [])
        self._assert_inferred(graph,
            [make_tensor_value_info('shape', TensorProto.INT64, (3,)),
             make_tensor_value_info('y', TensorProto.INT32, (3, 4, 5))])  # type: ignore

    def test_constantofshape_without_input_shape(self) -> None:
        graph = self._make_graph([('shape', TensorProto.INT64, (3, ))],
            [make_node("ConstantOfShape", ['shape'], ['y'], value=make_tensor('value', TensorProto.UINT8, (1, ), (2, )))],
            [])
        self._assert_inferred(graph,
            [make_tensor_value_info('y', TensorProto.UINT8, (None, None, None))])  # type: ignore

    def test_constantofshape_with_symbolic_shape(self) -> None:
        graph = self._make_graph(
            [('x', TensorProto.FLOAT, (3, 4, 5))],
            [make_node("Shape", ['x'], ['shape']),
             make_node("ConstantOfShape", ['shape'], ['y'], value=make_tensor('value', TensorProto.INT32, (1, ), (2, )))],
            [])
        self._assert_inferred(graph,
            [make_tensor_value_info('shape', TensorProto.INT64, (3,)),
             make_tensor_value_info('y', TensorProto.INT32, (3, 4, 5))], data_prop=True)  # type: ignore

    def test_constantofshape_without_input_shape_scalar(self) -> None:
        graph = self._make_graph([('shape', TensorProto.INT64, (0, ))],
            [make_node("ConstantOfShape", ['shape'], ['y'], value=make_tensor('value', TensorProto.UINT8, (1, ), (2, )))],
            [])
        self._assert_inferred(graph,
            [make_tensor_value_info('y', TensorProto.UINT8, ())])  # type: ignore

    def test_constantofshape_with_shape_zero(self) -> None:
        graph = self._make_graph([],
            [make_node("Constant", [], ['shape'],
                       value=make_tensor('shape', TensorProto.INT64, (1,), (0,))),
             make_node("ConstantOfShape", ['shape'], ['y'], value=make_tensor('value', TensorProto.INT32, (1, ), (2, )))],
            [])
        self._assert_inferred(graph,
            [make_tensor_value_info('shape', TensorProto.INT64, (1,)),
             make_tensor_value_info('y', TensorProto.INT32, (0,))])  # type: ignore

    def test_convinteger(self) -> None:
        graph = self._make_graph(
            [('x', TensorProto.UINT8, (3, 4, 5, 6, 7)),
             ('y', TensorProto.UINT8, (5, 4, 2, 4, 3))],
            [make_node('ConvInteger', ['x', 'y'], 'z', pads=[0, 1, 1, 0, 0, 1], dilations=[1, 2, 2], strides=[1, 1, 2])],
            [])
        self._assert_inferred(graph, [make_tensor_value_info('z', TensorProto.INT32, (3, 5, 4, 1, 3))])

    def test_convinetger_dilations(self) -> None:
        graph = self._make_graph(
            [('x', TensorProto.UINT8, (30, 4, 8, 8, 8)),
             ('y', TensorProto.INT8, (50, 4, 3, 3, 3)),
             ('x_zero_point', TensorProto.UINT8, ()),
             ('y_zero_point', TensorProto.UINT8, ())],
            [make_node('ConvInteger', ['x', 'y', 'x_zero_point', 'y_zero_point'], 'z', dilations=[1, 2, 3])],
            [])
        self._assert_inferred(graph, [make_tensor_value_info('z', TensorProto.INT32, (30, 50, 6, 4, 2))])

    def test_convinteger_strides(self) -> None:
        graph = self._make_graph(
            [('x', TensorProto.INT8, (30, 4, 8, 8, 8)),
             ('y', TensorProto.INT8, (50, 4, 3, 3, 3)),
             ('x_zero_point', TensorProto.UINT8, ()),
             ('y_zero_point', TensorProto.UINT8, ())],
            [make_node('ConvInteger', ['x', 'y', 'x_zero_point', 'y_zero_point'], 'z', strides=[1, 2, 3])],
            [])
        self._assert_inferred(graph, [make_tensor_value_info('z', TensorProto.INT32, (30, 50, 6, 3, 2))])

    def test_convineteger_pads(self) -> None:
        graph = self._make_graph(
            [('x', TensorProto.UINT8, (30, 4, 7, 6, 4)),
             ('y', TensorProto.INT8, (50, 4, 3, 3, 3))],
            [make_node('ConvInteger', ['x', 'y'], 'z', pads=[1, 1, 2, 0, 1, 2])],
            [])
        self._assert_inferred(graph, [make_tensor_value_info('z', TensorProto.INT32, (30, 50, 6, 6, 6))])

    def test_convineteger_group(self) -> None:
        graph = self._make_graph(
            [('x', TensorProto.INT8, (30, 4, 8, 8, 8)),
             ('y', TensorProto.INT8, (4, 1, 8, 8, 8))],
            [make_node('ConvInteger', ['x', 'y'], 'z', group=4)],
            [])
        self._assert_inferred(graph, [make_tensor_value_info('z', TensorProto.INT32, (30, 4, 1, 1, 1))])

    def test_convineteger_partial_missing_shape(self) -> None:
        graph = self._make_graph(
            [('x', TensorProto.UINT8, (30, 4, None, 6, 4)),
             ('y', TensorProto.UINT8, (50, 4, 3, 3, 3)),
             ('x_zero_point', TensorProto.UINT8, ()),
             ('y_zero_point', TensorProto.UINT8, ())],
            [make_node('ConvInteger', ['x', 'y', 'x_zero_point', 'y_zero_point'], 'z', pads=[1, 1, 2, 0, 1, 2])],
            [])
        self._assert_inferred(graph, [make_tensor_value_info('z', TensorProto.INT32, (30, 50, None, 6, 6))])  # type: ignore

    def test_convineteger_partial_missing_weight_shape(self) -> None:
        graph = self._make_graph(
            [('x', TensorProto.UINT8, (30, 4, 7, 6, 4)),
             ('y', TensorProto.UINT8, (50, 4, None, 3, 3))],
            [make_node('ConvInteger', ['x', 'y'], 'z', pads=[1, 1, 2, 0, 1, 2])],
            [])
        self._assert_inferred(graph, [make_tensor_value_info('z', TensorProto.INT32, None)])

    def test_qlinearconv(self) -> None:
        graph = self._make_graph(
            [('x', TensorProto.UINT8, (3, 4, 5, 6, 7)),
             ('x_scale', TensorProto.FLOAT, ()),
             ('x_zero_point', TensorProto.UINT8, ()),
             ('w', TensorProto.UINT8, (5, 4, 2, 4, 3)),
             ('w_scale', TensorProto.FLOAT, ()),
             ('w_zero_point', TensorProto.UINT8, ()),
             ('y_scale', TensorProto.FLOAT, ()),
             ('y_zero_point', TensorProto.UINT8, ())],
            [make_node('QLinearConv', ['x', 'x_scale', 'x_zero_point', 'w', 'w_scale', 'w_zero_point', 'y_scale', 'y_zero_point'], 'y', pads=[0, 1, 1, 0, 0, 1], dilations=[1, 2, 2], strides=[1, 1, 2])],
            [])
        self._assert_inferred(graph, [make_tensor_value_info('y', TensorProto.UINT8, (3, 5, 4, 1, 3))])

    def test_qlinearconv_dilations(self) -> None:
        graph = self._make_graph(
            [('x', TensorProto.UINT8, (30, 4, 8, 8, 8)),
             ('x_scale', TensorProto.FLOAT, ()),
             ('x_zero_point', TensorProto.UINT8, ()),
             ('w', TensorProto.UINT8, (50, 4, 3, 3, 3)),
             ('w_scale', TensorProto.FLOAT, ()),
             ('w_zero_point', TensorProto.UINT8, ()),
             ('y_scale', TensorProto.FLOAT, ()),
             ('y_zero_point', TensorProto.UINT8, ())],
            [make_node('QLinearConv', ['x', 'x_scale', 'x_zero_point', 'w', 'w_scale', 'w_zero_point', 'y_scale', 'y_zero_point'], 'y', dilations=[1, 2, 3])],
            [])
        self._assert_inferred(graph, [make_tensor_value_info('y', TensorProto.UINT8, (30, 50, 6, 4, 2))])

    def test_qlinearconv_strides(self) -> None:
        graph = self._make_graph(
            [('x', TensorProto.INT8, (30, 4, 8, 8, 8)),
             ('x_scale', TensorProto.FLOAT, ()),
             ('x_zero_point', TensorProto.INT8, ()),
             ('w', TensorProto.INT8, (50, 4, 3, 3, 3)),
             ('w_scale', TensorProto.FLOAT, ()),
             ('w_zero_point', TensorProto.INT8, ()),
             ('y_scale', TensorProto.FLOAT, ()),
             ('y_zero_point', TensorProto.INT8, ())],
            [make_node('QLinearConv', ['x', 'x_scale', 'x_zero_point', 'w', 'w_scale', 'w_zero_point', 'y_scale', 'y_zero_point'], 'y', strides=[1, 2, 3])],
            [])
        self._assert_inferred(graph, [make_tensor_value_info('y', TensorProto.INT8, (30, 50, 6, 3, 2))])

    def test_qlinearconv_pads(self) -> None:
        graph = self._make_graph(
            [('x', TensorProto.UINT8, (30, 4, 7, 6, 4)),
             ('x_scale', TensorProto.FLOAT, ()),
             ('x_zero_point', TensorProto.UINT8, ()),
             ('w', TensorProto.INT8, (50, 4, 3, 3, 3)),
             ('w_scale', TensorProto.FLOAT, ()),
             ('w_zero_point', TensorProto.INT8, ()),
             ('y_scale', TensorProto.FLOAT, ()),
             ('y_zero_point', TensorProto.UINT8, ())],
            [make_node('QLinearConv', ['x', 'x_scale', 'x_zero_point', 'w', 'w_scale', 'w_zero_point', 'y_scale', 'y_zero_point'], 'y', pads=[1, 1, 2, 0, 1, 2])],
            [])
        self._assert_inferred(graph, [make_tensor_value_info('y', TensorProto.UINT8, (30, 50, 6, 6, 6))])

    def test_qlinearconv_group(self) -> None:
        graph = self._make_graph(
            [('x', TensorProto.INT8, (30, 4, 8, 8, 8)),
             ('x_scale', TensorProto.FLOAT, ()),
             ('x_zero_point', TensorProto.INT8, ()),
             ('w', TensorProto.INT8, (4, 1, 8, 8, 8)),
             ('w_scale', TensorProto.FLOAT, ()),
             ('w_zero_point', TensorProto.INT8, ()),
             ('y_scale', TensorProto.FLOAT, ()),
             ('y_zero_point', TensorProto.INT8, ())],
            [make_node('QLinearConv', ['x', 'x_scale', 'x_zero_point', 'w', 'w_scale', 'w_zero_point', 'y_scale', 'y_zero_point'], 'y', group=4)],
            [])
        self._assert_inferred(graph, [make_tensor_value_info('y', TensorProto.INT8, (30, 4, 1, 1, 1))])

    def test_qlinearconv_partial_missing_shape(self) -> None:
        graph = self._make_graph(
            [('x', TensorProto.UINT8, (30, 4, None, 6, 4)),
             ('x_scale', TensorProto.FLOAT, ()),
             ('x_zero_point', TensorProto.UINT8, ()),
             ('w', TensorProto.UINT8, (50, 4, 3, 3, 3)),
             ('w_scale', TensorProto.FLOAT, ()),
             ('w_zero_point', TensorProto.UINT8, ()),
             ('y_scale', TensorProto.FLOAT, ()),
             ('y_zero_point', TensorProto.UINT8, ())],
            [make_node('QLinearConv', ['x', 'x_scale', 'x_zero_point', 'w', 'w_scale', 'w_zero_point', 'y_scale', 'y_zero_point'], 'y', pads=[1, 1, 2, 0, 1, 2])],
            [])
        self._assert_inferred(graph, [make_tensor_value_info('y', TensorProto.UINT8, (30, 50, None, 6, 6))])  # type: ignore

    def test_qlinearconv_partial_missing_weight_shape(self) -> None:
        graph = self._make_graph(
            [('x', TensorProto.UINT8, (30, 4, 7, 6, 4)),
             ('x_scale', TensorProto.FLOAT, ()),
             ('x_zero_point', TensorProto.UINT8, ()),
             ('w', TensorProto.UINT8, (50, 4, None, 3, 3)),
             ('w_scale', TensorProto.FLOAT, ()),
             ('w_zero_point', TensorProto.UINT8, ()),
             ('y_scale', TensorProto.FLOAT, ()),
             ('y_zero_point', TensorProto.UINT8, ())],
            [make_node('QLinearConv', ['x', 'x_scale', 'x_zero_point', 'w', 'w_scale', 'w_zero_point', 'y_scale', 'y_zero_point'], 'y', pads=[1, 1, 2, 0, 1, 2])],
            [])
        self._assert_inferred(graph, [make_tensor_value_info('y', TensorProto.UINT8, None)])

    def _make_qlinearmatmul_test(self, shape1: Sequence[int], shape2: Sequence[int]) -> None:
        expected_out_shape = np.matmul(np.arange(np.product(shape1)).reshape(shape1),
                                       np.arange(np.product(shape2)).reshape(shape2)).shape
        graph = self._make_graph(
            [('a', TensorProto.UINT8, shape1),
             ('a_scale', TensorProto.FLOAT, ()),
             ('a_zero_point', TensorProto.UINT8, ()),
             ('b', TensorProto.UINT8, shape2),
             ('b_scale', TensorProto.FLOAT, ()),
             ('b_zero_point', TensorProto.UINT8, ()),
             ('y_scale', TensorProto.FLOAT, ()),
             ('y_zero_point', TensorProto.UINT8, ())],
            [make_node('QLinearMatMul', ['a', 'a_scale', 'a_zero_point', 'b', 'b_scale', 'b_zero_point', 'y_scale', 'y_zero_point'], ['y'])],
            [])
        self._assert_inferred(graph, [make_tensor_value_info('y', TensorProto.UINT8, expected_out_shape)])

    def test_qlinearmatmul(self) -> None:
        self._make_qlinearmatmul_test((3,), (3,))
        self._make_qlinearmatmul_test((4, 2), (2, 4))
        self._make_qlinearmatmul_test((2,), (2, 3))
        self._make_qlinearmatmul_test((4, 2), (2,))
        self._make_qlinearmatmul_test((5, 1, 4, 2), (1, 3, 2, 3))
        self._make_qlinearmatmul_test((4, 2), (3, 2, 3))

    def _make_qlinearmatmul_test_allow_unknown(self, shape1: Any, shape2: Any, expected_out_shape: Any) -> None:
        graph = self._make_graph(
            [('a', TensorProto.UINT8, shape1),
             ('a_scale', TensorProto.FLOAT, ()),
             ('a_zero_point', TensorProto.UINT8, ()),
             ('b', TensorProto.UINT8, shape2),
             ('b_scale', TensorProto.FLOAT, ()),
             ('b_zero_point', TensorProto.UINT8, ()),
             ('y_scale', TensorProto.FLOAT, ()),
             ('y_zero_point', TensorProto.UINT8, ())],
            [make_node('QLinearMatMul', ['a', 'a_scale', 'a_zero_point', 'b', 'b_scale', 'b_zero_point', 'y_scale', 'y_zero_point'], ['y'])],
            [])
        self._assert_inferred(graph, [make_tensor_value_info('y', TensorProto.UINT8, expected_out_shape)])

    def test_qlinearmatmul_allow_unknown(self) -> None:
        self._make_qlinearmatmul_test_allow_unknown((None,), (None,), ())
        self._make_qlinearmatmul_test_allow_unknown((3,), (None,), ())
        self._make_qlinearmatmul_test_allow_unknown((2,), (2, "a"), ("a",))
        self._make_qlinearmatmul_test_allow_unknown((4, 2), (2, "a"), (4, "a"))
        self._make_qlinearmatmul_test_allow_unknown((4, None), (2, "a"), (4, "a"))
        self._make_qlinearmatmul_test_allow_unknown((4, None), (None, "a"), (4, "a"))
        self._make_qlinearmatmul_test_allow_unknown((1, 4, 2), ("a", 2, 5), ("a", 4, 5))
        self._make_qlinearmatmul_test_allow_unknown((1, 3, 4, 2), ("a", 2, 5), (1, 3, 4, 5))
        self._make_qlinearmatmul_test_allow_unknown(None, ("a", 2, 5), None)
        self._make_qlinearmatmul_test_allow_unknown(None, None, None)

    def _make_matmulinteger_test(self, shape1: Sequence[int], shape2: Sequence[int]) -> None:
        expected_out_shape = np.matmul(np.arange(np.product(shape1)).reshape(shape1),
                                       np.arange(np.product(shape2)).reshape(shape2)).shape
        graph = self._make_graph(
            [('A', TensorProto.UINT8, shape1),
             ('B', TensorProto.UINT8, shape2),
             ('a_zero_point', TensorProto.UINT8, ()),
             ('b_zero_point', TensorProto.UINT8, ())],
            [make_node('MatMulInteger', ['A', 'B', 'a_zero_point', 'b_zero_point'], ['Y'])],
            [])
        self._assert_inferred(graph, [make_tensor_value_info('Y', TensorProto.INT32, expected_out_shape)])

    def test_matmulinteger(self) -> None:
        self._make_matmulinteger_test((2,), (2,))
        self._make_matmulinteger_test((1, 2), (2, 3))
        self._make_matmulinteger_test((2,), (2, 3))
        self._make_matmulinteger_test((4, 2), (2,))
        self._make_matmulinteger_test((5, 1, 4, 2), (1, 3, 2, 3))
        self._make_matmulinteger_test((4, 2), (3, 2, 3))

    def test_quantizelinear(self) -> None:
        graph = self._make_graph(
            [('x', TensorProto.FLOAT, (30, 4, 5)),
             ('y_scale', TensorProto.FLOAT, ()),
             ('y_zero_point', TensorProto.UINT8, ())],
            [make_node('QuantizeLinear', ['x', 'y_scale', 'y_zero_point'], ['y'])],
            [])
        self._assert_inferred(graph, [make_tensor_value_info('y', TensorProto.UINT8, (30, 4, 5))])

    def test_quantizelinear_default_zp(self) -> None:
        graph = self._make_graph(
            [('x', TensorProto.FLOAT, (30, 4, 5)),
             ('y_scale', TensorProto.FLOAT, ())],
            [make_node('QuantizeLinear', ['x', 'y_scale'], ['y'])],
            [])
        self._assert_inferred(graph, [make_tensor_value_info('y', TensorProto.UINT8, (30, 4, 5))])

    def test_quantizelinear_optional_input(self) -> None:
        graph = self._make_graph(
            [('x', TensorProto.FLOAT, (30, 4, 5)),
             ('y_scale', TensorProto.FLOAT, ())],
            [make_node('QuantizeLinear', ['x', 'y_scale', ''], ['y'])],
            [])
        self._assert_inferred(graph, [make_tensor_value_info('y', TensorProto.UINT8, (30, 4, 5))])

    def test_dequantizelinear(self) -> None:
        graph = self._make_graph(
            [('x', TensorProto.UINT8, (30, 4, 5)),
             ('x_scale', TensorProto.FLOAT, ()),
             ('x_zero_point', TensorProto.UINT8, ())],
            [make_node('DequantizeLinear', ['x', 'x_scale', 'x_zero_point'], ['y'])],
            [])
        self._assert_inferred(graph, [make_tensor_value_info('y', TensorProto.FLOAT, (30, 4, 5))])

    def test_dynamicquantizelinear(self) -> None:
        graph = self._make_graph(
            [('x', TensorProto.FLOAT, (30, 4, 5))],
            [make_node('DynamicQuantizeLinear', ['x'], ['y', 'y_scale', 'y_zero_point'])],
            [])
        self._assert_inferred(graph, [make_tensor_value_info('y', TensorProto.UINT8, (30, 4, 5)),
                                      make_tensor_value_info('y_scale', TensorProto.FLOAT, ()),
                                      make_tensor_value_info('y_zero_point', TensorProto.UINT8, ())])

    def test_reversesequence(self) -> None:
        graph = self._make_graph(
            [('x', TensorProto.FLOAT, (4, 5, 6)),
             ('sequence_lens', TensorProto.INT64, (5,))],
            [make_node('ReverseSequence', ['x', 'sequence_lens'], ['y'])],
            [])
        self._assert_inferred(graph, [make_tensor_value_info('y', TensorProto.FLOAT, (4, 5, 6))])

    def test_unique_without_axis(self) -> None:
        graph = self._make_graph(
            [('X', TensorProto.FLOAT, (2, 4, 2))],
            [make_node('Unique', ['X'], ['Y', 'indices', 'inverse_indices', 'counts'])],
            [])
        self._assert_inferred(graph, [make_tensor_value_info('Y', TensorProto.FLOAT, (None,)),  # type: ignore
                                      make_tensor_value_info('indices', TensorProto.INT64, (None,)),  # type: ignore
                                      make_tensor_value_info('inverse_indices', TensorProto.INT64, (None,)),  # type: ignore
                                      make_tensor_value_info('counts', TensorProto.INT64, (None,))])  # type: ignore

    def test_unique_with_axis(self) -> None:
        graph = self._make_graph(
            [('X', TensorProto.FLOAT, (2, 4, 2))],
            [make_node('Unique', ['X'], ['Y', 'indices', 'inverse_indices', 'counts'], axis=1)],
            [])
        self._assert_inferred(graph, [make_tensor_value_info('Y', TensorProto.FLOAT, (2, None, 2)),  # type: ignore
                                      make_tensor_value_info('indices', TensorProto.INT64, (None,)),  # type: ignore
                                      make_tensor_value_info('inverse_indices', TensorProto.INT64, (None,)),  # type: ignore
                                      make_tensor_value_info('counts', TensorProto.INT64, (None,))])  # type: ignore

    def test_det(self) -> None:
        graph = self._make_graph(
            [('X', TensorProto.FLOAT, (3, 3))],
            [make_node('Det', ['X'], ['Y'])],
            [])
        self._assert_inferred(graph, [make_tensor_value_info('Y', TensorProto.FLOAT, ())])

        graph = self._make_graph(
            [('X', TensorProto.FLOAT, (4, 5, 6, 7, 7))],
            [make_node('Det', ['X'], ['Y'])],
            [])
        self._assert_inferred(graph, [make_tensor_value_info('Y', TensorProto.FLOAT, (4, 5, 6))])

    def test_tile(self) -> None:
        graph = self._make_graph(
            [('x', TensorProto.FLOAT, (4, 5, 6)),
             ('repeats', TensorProto.INT64, (3,))],
            [make_node('Tile', ['x', 'repeats'], ['y'])],
            [],
            initializer=[make_tensor('repeats', TensorProto.INT64, (3,), (1, 2, 3))])
        self._assert_inferred(graph, [make_tensor_value_info('y', TensorProto.FLOAT, (4, 10, 18))])

    def test_tile_raw_input_data(self) -> None:
        graph = self._make_graph(
            [('x', TensorProto.FLOAT, (4, 5, 6)),
             ('repeats', TensorProto.INT64, (3,))],
            [make_node('Tile', ['x', 'repeats'], ['y'])],
            [],
            initializer=[make_tensor('repeats', TensorProto.INT64, (3,),
                                     vals=np.array([1, 2, 3], dtype='<i8').tobytes(), raw=True)])  # Feed raw bytes (force little endian ordering like onnx standard) for test purpose
        self._assert_inferred(graph, [make_tensor_value_info('y', TensorProto.FLOAT, (4, 10, 18))])

    def test_tile_rank_inference(self) -> None:
        graph = self._make_graph(
            [('x', TensorProto.FLOAT, (4, 5, 6)),
             ('repeats', TensorProto.INT64, (3,))],
            [make_node('Tile', ['x', 'repeats'], ['y'])],
            [])
        self._assert_inferred(graph, [make_tensor_value_info('y', TensorProto.FLOAT, (None, None, None))])  # type: ignore

    def test_linearclassifier_1D_input(self) -> None:
        if ONNX_ML:
            graph = self._make_graph(
                [('x', TensorProto.FLOAT, (5,))],
                [make_node('LinearClassifier', ['x'], ['y', 'z'], domain=ONNX_ML_DOMAIN, coefficients=[0.0008, -0.0008], intercepts=[2.0, 2.0], classlabels_ints=[1, 2])],
                [])
            self._assert_inferred(graph, [make_tensor_value_info('y', TensorProto.INT64, (1,)),
                                          make_tensor_value_info('z', TensorProto.FLOAT, (1, 2))],
                                          opset_imports=[make_opsetid(ONNX_ML_DOMAIN, 1), make_opsetid(ONNX_DOMAIN, 11)])

    def test_linearclassifier_2D_input(self) -> None:
        if ONNX_ML:
            graph = self._make_graph(
                [('x', TensorProto.FLOAT, (4, 5))],
                [make_node('LinearClassifier', ['x'], ['y', 'z'], domain=ONNX_ML_DOMAIN, coefficients=[0.1, 0.2, 0.3, 0.4, 0.5, 0.6], intercepts=[2.0, 2.0, 3.0], classlabels_ints=[1, 2, 3])],
                [])
            self._assert_inferred(graph, [make_tensor_value_info('y', TensorProto.INT64, (4,)),
                                          make_tensor_value_info('z', TensorProto.FLOAT, (4, 3))],
                                          opset_imports=[make_opsetid(ONNX_ML_DOMAIN, 1), make_opsetid(ONNX_DOMAIN, 11)])

    def test_roialign_symbolic(self) -> None:
        graph = self._make_graph(
            [('x', TensorProto.FLOAT, ('N', 'C', 'H', 'W')),
             ('rois', TensorProto.FLOAT, ('num_rois', 4)),
             ('batch_indices', TensorProto.INT64, ('num_rois',))],
            [make_node('RoiAlign', ['x', 'rois', 'batch_indices'], ['y'], output_height=10, output_width=5)],
            [])
        self._assert_inferred(graph, [make_tensor_value_info('y', TensorProto.FLOAT, ('num_rois', 'C', 10, 5))])  # type: ignore

    def test_roialign_symbolic_defaults(self) -> None:
        graph = self._make_graph(
            [('x', TensorProto.FLOAT, ('N', 'C', 'H', 'W')),
             ('rois', TensorProto.FLOAT, ('num_rois', 4)),
             ('batch_indices', TensorProto.INT64, ('num_rois',))],
            [make_node('RoiAlign', ['x', 'rois', 'batch_indices'], ['y'])],
            [])
        self._assert_inferred(graph, [make_tensor_value_info('y', TensorProto.FLOAT, ('num_rois', 'C', 1, 1))])  # type: ignore

    def test_roialign_num_rois(self) -> None:
        graph = self._make_graph(
            [('x', TensorProto.FLOAT, ('N', 'C', 'H', 'W')),
             ('rois', TensorProto.FLOAT, ('num_rois', 4)),
             ('batch_indices', TensorProto.INT64, (15,))],
            [make_node('RoiAlign', ['x', 'rois', 'batch_indices'], ['y'])],
            [])
        self._assert_inferred(graph, [make_tensor_value_info('y', TensorProto.FLOAT, (15, 'C', 1, 1))])  # type: ignore

    def test_label_encoder_string_int64(self) -> None:
        if ONNX_ML:
            string_list = ['A', 'm', 'y']
            float_list = [94.17, 36.00]
            int64_list = [12, 28, 86]
            graph = self._make_graph(
                [('x', TensorProto.STRING, (6, 1))],
                [make_node('LabelEncoder', ['x'], ['y'], domain=ONNX_ML_DOMAIN,
                           keys_strings=string_list, values_int64s=int64_list)], [])
            self._assert_inferred(graph, [make_tensor_value_info('y', TensorProto.INT64, (6, 1))],
                                          opset_imports=[make_opsetid(ONNX_ML_DOMAIN, 2), make_opsetid(ONNX_DOMAIN, 11)])

            graph = self._make_graph(
                [('x', TensorProto.INT64, (2, 3))],
                [make_node('LabelEncoder', ['x'], ['y'], domain=ONNX_ML_DOMAIN,
                           keys_int64s=int64_list, values_strings=string_list)], [])
            self._assert_inferred(graph, [make_tensor_value_info('y', TensorProto.STRING, (2, 3))],
                                  opset_imports=[make_opsetid(ONNX_ML_DOMAIN, 2), make_opsetid(ONNX_DOMAIN, 11)])

            graph = self._make_graph(
                [('x', TensorProto.FLOAT, (2,))],
                [make_node('LabelEncoder', ['x'], ['y'], domain=ONNX_ML_DOMAIN,
                           keys_floats=float_list, values_int64s=int64_list)], [])
            self._assert_inferred(graph, [make_tensor_value_info('y', TensorProto.INT64, (2,))],
                                  opset_imports=[make_opsetid(ONNX_ML_DOMAIN, 2), make_opsetid(ONNX_DOMAIN, 11)])

            graph = self._make_graph(
                [('x', TensorProto.INT64, (8,))],
                [make_node('LabelEncoder', ['x'], ['y'], domain=ONNX_ML_DOMAIN,
                           keys_int64s=int64_list, values_floats=float_list)], [])
            self._assert_inferred(graph, [make_tensor_value_info('y', TensorProto.FLOAT, (8,))],
                                  opset_imports=[make_opsetid(ONNX_ML_DOMAIN, 2), make_opsetid(ONNX_DOMAIN, 11)])

            graph = self._make_graph(
                [('x', TensorProto.FLOAT, ())],
                [make_node('LabelEncoder', ['x'], ['y'], domain=ONNX_ML_DOMAIN,
                           keys_floats=float_list, values_strings=string_list)], [])
            self._assert_inferred(graph, [make_tensor_value_info('y', TensorProto.STRING, ())],
                                  opset_imports=[make_opsetid(ONNX_ML_DOMAIN, 2), make_opsetid(ONNX_DOMAIN, 11)])

            graph = self._make_graph(
                [('x', TensorProto.STRING, (1, 2))],
                [make_node('LabelEncoder', ['x'], ['y'], domain=ONNX_ML_DOMAIN,
                           keys_strings=string_list, values_floats=float_list)], [])
            self._assert_inferred(graph, [make_tensor_value_info('y', TensorProto.FLOAT, (1, 2))],
                                  opset_imports=[make_opsetid(ONNX_ML_DOMAIN, 2), make_opsetid(ONNX_DOMAIN, 11)])

    def make_sparse(self,
                    shape: Sequence[int],
                    values: Sequence[int],
                    indices_shape: Sequence[int],
                    indices: Sequence[int]
                    ) -> SparseTensorProto:
        sparse = SparseTensorProto()
        sparse.dims.extend(shape)
        nnz = len(values)
        sparse.values.CopyFrom(helper.make_tensor('spval', TensorProto.INT64, (nnz,), values))
        sparse.indices.CopyFrom(helper.make_tensor('spind', TensorProto.INT64, indices_shape, indices))
        return sparse

    def test_constant_sparse(self) -> None:
        y_shape = [100]
        y_value = self.make_sparse(y_shape, [13, 17, 19], [3], [9, 27, 81])
        graph = self._make_graph(
            [],
            [make_node('Constant', [], ['y'], sparse_value=y_value)],
            [])
        self._assert_inferred(graph, [make_tensor_value_info('y', TensorProto.INT64, y_shape)])  # type: ignore

    def test_constant_value_int(self) -> None:
        graph = self._make_graph(
            [],
            [make_node('Constant', [], ['y'], value_int=42)],
            [])
        self._assert_inferred(graph, [make_tensor_value_info('y', TensorProto.INT64, [])])

    def test_constant_value_ints(self) -> None:
        value_ints = [1, 2, 3]
        graph = self._make_graph(
            [],
            [make_node('Constant', [], ['y'], value_ints=value_ints)],
            [])
        self._assert_inferred(graph, [make_tensor_value_info('y', TensorProto.INT64, [len(value_ints)])])

    def test_constant_value_float(self) -> None:
        graph = self._make_graph(
            [],
            [make_node('Constant', [], ['y'], value_float=1.42)],
            [])
        self._assert_inferred(graph, [make_tensor_value_info('y', TensorProto.FLOAT, [])])

    def test_constant_value_floats(self) -> None:
        value_floats = [1.0, 1.1, 1.2]
        graph = self._make_graph(
            [],
            [make_node('Constant', [], ['y'], value_floats=value_floats)],
            [])
        self._assert_inferred(graph, [make_tensor_value_info('y', TensorProto.FLOAT, [len(value_floats)])])

    def test_constant_value_string(self) -> None:
        graph = self._make_graph(
            [],
            [make_node('Constant', [], ['y'], value_string="String value")],
            [])
        self._assert_inferred(graph, [make_tensor_value_info('y', TensorProto.STRING, [])])

    def test_constant_value_strings(self) -> None:
        value_strings = ["o", "n", "n", "x"]
        graph = self._make_graph(
            [],
            [make_node('Constant', [], ['y'], value_strings=value_strings)],
            [])
        self._assert_inferred(graph, [make_tensor_value_info('y', TensorProto.STRING, [len(value_strings)])])

    def test_range(self) -> None:
        graph = self._make_graph(
            [('start', TensorProto.FLOAT, ()),
             ('limit', TensorProto.FLOAT, ()),
             ('delta', TensorProto.FLOAT, ())],
            [make_node('Range', ['start', 'limit', 'delta'], ['output'])],
            [],
            initializer=[make_tensor('start', TensorProto.FLOAT, (), (1,)),
                         make_tensor('limit', TensorProto.FLOAT, (), (5,)),
                         make_tensor('delta', TensorProto.FLOAT, (), (2,))])
        self._assert_inferred(graph, [make_tensor_value_info('output', TensorProto.FLOAT, (2,))])

    def test_range_rank_inference(self) -> None:
        graph = self._make_graph(
            [('start', TensorProto.INT32, ()),
             ('limit', TensorProto.INT32, ()),
             ('delta', TensorProto.INT32, ())],
            [make_node('Range', ['start', 'limit', 'delta'], ['output'])],
            [],
            initializer=[make_tensor('start', TensorProto.INT32, (), (1,)),
                         make_tensor('limit', TensorProto.INT32, (), (5,))])  # Missing 'delta' initializer
        self._assert_inferred(graph, [make_tensor_value_info('output', TensorProto.INT32, (None,))])  # type: ignore

    def test_gathernd(self) -> None:
        graph = self._make_graph(
            [('x', TensorProto.FLOAT, (4, 5, 6)),
             ('indices', TensorProto.INT64, (2,))],
            [make_node('GatherND', ['x', 'indices'], ['y'])],
            [])
        self._assert_inferred(graph, [make_tensor_value_info('y', TensorProto.FLOAT, (6,))])

    def test_gathernd_batchdim_1(self) -> None:
        graph = self._make_graph(
            [('x', TensorProto.FLOAT, (2, 2, 2)),
             ('indices', TensorProto.INT64, (2, 1))],
            [make_node('GatherND', ['x', 'indices'], ['y'], batch_dims=1)],
            [])
        self._assert_inferred(graph, [make_tensor_value_info('y', TensorProto.FLOAT, (2, 2))])

    def test_cumsum(self) -> None:
        graph = self._make_graph(
            [('x', TensorProto.FLOAT, (2, 3)),
             ('axis', TensorProto.FLOAT, (1,))],
            [make_node('CumSum', ['x', 'axis'], 'z')],
            [])
        self._assert_inferred(graph, [make_tensor_value_info('z', TensorProto.FLOAT, (2, 3))])

    def test_nonmaxsuppression(self) -> None:
        graph = self._make_graph(
            [('boxes', TensorProto.FLOAT, (1, 3, 4)),
             ('scores', TensorProto.FLOAT, (1, 5, 3))],
            [make_node('NonMaxSuppression', ['boxes', 'scores'], ['y'])],
            [])
        self._assert_inferred(graph, [make_tensor_value_info('y', TensorProto.INT64, (None, 3))])  # type: ignore

    def test_sequence_empty(self) -> None:
        graph = self._make_graph(
            [],
            [make_node('SequenceEmpty', [], ['output'])],
            [])
        self._assert_inferred(graph, [make_tensor_sequence_value_info('output', TensorProto.FLOAT, None)])  # type: ignore

    def test_sequence_construct(self) -> None:
        graph = self._make_graph(
            [('input1', TensorProto.FLOAT, (2, 3, 4)),
             ('input2', TensorProto.FLOAT, (2, 3, 4)),
             ('input3', TensorProto.FLOAT, (2, 3, 4))],
            [make_node('SequenceConstruct', ['input1', 'input2', 'input3'], ['output_sequence'])],
            [])
        self._assert_inferred(graph,
            [make_tensor_sequence_value_info('output_sequence', TensorProto.FLOAT, (2, 3, 4))])  # type: ignore

    def test_sequence_construct_one_input(self) -> None:
        graph = self._make_graph(
            [('input1', TensorProto.FLOAT, (2, 3, 4))],
            [make_node('SequenceConstruct', ['input1'], ['output_sequence'])],
            [])
        self._assert_inferred(graph,
            [make_tensor_sequence_value_info('output_sequence', TensorProto.FLOAT, (2, 3, 4))])  # type: ignore

    def test_sequence_construct_diff_rank(self) -> None:
        graph = self._make_graph(
            [('input1', TensorProto.FLOAT, (2, 3, 4)),
             ('input2', TensorProto.FLOAT, (2, 3)),
             ('input3', TensorProto.FLOAT, (2, 3))],
            [make_node('SequenceConstruct', ['input1', 'input2', 'input3'], ['output_sequence'])],
            [])
        self._assert_inferred(graph,
            [make_tensor_sequence_value_info('output_sequence', TensorProto.FLOAT, None)])  # type: ignore

    def test_sequence_construct_diff_dim_size(self) -> None:
        graph = self._make_graph(
            [('input1', TensorProto.FLOAT, (2, 3, 4)),
             ('input2', TensorProto.FLOAT, (2, 3, 5)),
             ('input3', TensorProto.FLOAT, (2, 3, 6))],
            [make_node('SequenceConstruct', ['input1', 'input2', 'input3'], ['output_sequence'])],
            [])
        self._assert_inferred(graph,
            [make_tensor_sequence_value_info('output_sequence', TensorProto.FLOAT, (2, 3, None))])  # type: ignore

    def test_sequence_insert(self) -> None:
        graph = self._make_graph(
            [('input1', TensorProto.FLOAT, (2, 3, 4)),
             ('input2', TensorProto.FLOAT, (2, 3, 4)),
             ('input3', TensorProto.FLOAT, (2, 3, 4)),
             ('input4', TensorProto.FLOAT, (2, 3, 4))],
            [make_node('SequenceConstruct', ['input1', 'input2', 'input3'], ['in_sequence']),
             make_node('SequenceInsert', ['in_sequence', 'input4'], ['output_sequence'])],
            [])
        self._assert_inferred(
            graph,
            [make_tensor_sequence_value_info('in_sequence', TensorProto.FLOAT, (2, 3, 4)),
             make_tensor_sequence_value_info('output_sequence', TensorProto.FLOAT, (2, 3, 4))])  # type: ignore

    def test_sequence_insert_diff_rank(self) -> None:
        graph = self._make_graph(
            [('input1', TensorProto.FLOAT, (2, 3, 4)),
             ('input2', TensorProto.FLOAT, (2, 3, 4)),
             ('input3', TensorProto.FLOAT, (2, 3, 4)),
             ('input4', TensorProto.FLOAT, (2, 3))],
            [make_node('SequenceConstruct', ['input1', 'input2', 'input3'], ['in_sequence']),
             make_node('SequenceInsert', ['in_sequence', 'input4'], ['output_sequence'])],
            [])
        self._assert_inferred(
            graph,
            [make_tensor_sequence_value_info('in_sequence', TensorProto.FLOAT, (2, 3, 4)),
             make_tensor_sequence_value_info('output_sequence', TensorProto.FLOAT, None)])  # type: ignore

    def test_sequence_insert_diff_shape(self) -> None:
        graph = self._make_graph(
            [('input1', TensorProto.FLOAT, (2, 3, 4)),
             ('input2', TensorProto.FLOAT, (2, 3, 4)),
             ('input3', TensorProto.FLOAT, (2, 5, 4)),
             ('input4', TensorProto.FLOAT, (2, 5, 2))],
            [make_node('SequenceConstruct', ['input1', 'input2', 'input3'], ['in_sequence']),
             make_node('SequenceInsert', ['in_sequence', 'input4'], ['output_sequence'])],
            [])
        self._assert_inferred(
            graph,
            [make_tensor_sequence_value_info('in_sequence', TensorProto.FLOAT, (2, None, 4)),  # type: ignore
             make_tensor_sequence_value_info('output_sequence', TensorProto.FLOAT, (2, None, None))])  # type: ignore

    def test_sequence_at(self) -> None:
        graph = self._make_graph(
            [('input1', TensorProto.FLOAT, (2, 3, 4)),
             ('input2', TensorProto.FLOAT, (2, 3, 4)),
             ('input3', TensorProto.FLOAT, (2, 3, 4)),
             ('ind', TensorProto.INT64, ())],
            [make_node('SequenceConstruct', ['input1', 'input2', 'input3'], ['in_sequence']),
             make_node('SequenceAt', ['in_sequence', 'ind'], ['output'])],
            [])
        self._assert_inferred(
            graph,
            [make_tensor_sequence_value_info('in_sequence', TensorProto.FLOAT, (2, 3, 4)),
             make_tensor_value_info('output', TensorProto.FLOAT, (2, 3, 4))])  # type: ignore

    def test_sequence_at_unknown_shape(self) -> None:
        graph = self._make_graph(
            [('input1', TensorProto.FLOAT, (2, 3, 4)),
             ('input2', TensorProto.FLOAT, (2, 3)),
             ('input3', TensorProto.FLOAT, (2, 3, 4)),
             ('ind', TensorProto.INT64, ())],
            [make_node('SequenceConstruct', ['input1', 'input2', 'input3'], ['in_sequence']),
             make_node('SequenceAt', ['in_sequence', 'ind'], ['output'])],
            [])
        self._assert_inferred(
            graph,
            [make_tensor_sequence_value_info('in_sequence', TensorProto.FLOAT, None),
             make_tensor_value_info('output', TensorProto.FLOAT, None)])  # type: ignore

    def test_sequence_at_unknown_dim_size(self) -> None:
        graph = self._make_graph(
            [('input1', TensorProto.FLOAT, (2, 3, 4)),
             ('input2', TensorProto.FLOAT, (2, 3, 5)),
             ('input3', TensorProto.FLOAT, (2, 3, 4)),
             ('ind', TensorProto.INT64, ())],
            [make_node('SequenceConstruct', ['input1', 'input2', 'input3'], ['in_sequence']),
             make_node('SequenceAt', ['in_sequence', 'ind'], ['output'])],
            [])
        self._assert_inferred(
            graph,
            [make_tensor_sequence_value_info('in_sequence', TensorProto.FLOAT, (2, 3, None)),  # type: ignore
             make_tensor_value_info('output', TensorProto.FLOAT, (2, 3, None))])  # type: ignore

    def test_sequence_erase(self) -> None:
        graph = self._make_graph(
            [('input1', TensorProto.FLOAT, (2, 3, 4)),
             ('input2', TensorProto.FLOAT, (2, 3, 4)),
             ('input3', TensorProto.FLOAT, (2, 3, 4)),
             ('ind', TensorProto.INT64, ())],
            [make_node('SequenceConstruct', ['input1', 'input2', 'input3'], ['in_sequence']),
             make_node('SequenceErase', ['in_sequence', 'ind'], ['output_sequence'])],
            [])
        self._assert_inferred(
            graph,
            [make_tensor_sequence_value_info('in_sequence', TensorProto.FLOAT, (2, 3, 4)),
             make_tensor_sequence_value_info('output_sequence', TensorProto.FLOAT, (2, 3, 4))])  # type: ignore

    def test_sequence_erase_diff_dim_size(self) -> None:
        graph = self._make_graph(
            [('input1', TensorProto.FLOAT, (2, 3, 'x')),
             ('input2', TensorProto.FLOAT, (2, 3, 'x')),
             ('input3', TensorProto.FLOAT, (2, 5, 'x')),
             ('ind', TensorProto.INT64, ())],
            [make_node('SequenceConstruct', ['input1', 'input2', 'input3'], ['in_sequence']),
             make_node('SequenceErase', ['in_sequence', 'ind'], ['output_sequence'])],
            [])
        self._assert_inferred(
            graph,
            [make_tensor_sequence_value_info('in_sequence', TensorProto.FLOAT, (2, None, 'x')),  # type: ignore
             make_tensor_sequence_value_info('output_sequence', TensorProto.FLOAT, (2, None, 'x'))])  # type: ignore

    def test_sequence_length(self) -> None:
        graph = self._make_graph(
            [('input1', TensorProto.FLOAT, (2, 3, 'x')),
             ('input2', TensorProto.FLOAT, (2, 3, 'x')),
             ('input3', TensorProto.FLOAT, (2, 3, 'x'))],
            [make_node('SequenceConstruct', ['input1', 'input2', 'input3'], ['in_sequence']),
             make_node('SequenceLength', ['in_sequence'], ['len'])],
            [])
        self._assert_inferred(
            graph,
            [make_tensor_sequence_value_info('in_sequence', TensorProto.FLOAT, (2, 3, 'x')),
             make_tensor_value_info('len', TensorProto.INT64, ())])  # type: ignore

    def test_split_to_sequence(self) -> None:
        graph = self._make_graph(
            [('input', TensorProto.FLOAT, (6, 4)),
             ('split', TensorProto.INT32, (2,))],
            [make_node('SplitToSequence', ['input', 'split'], ['output_sequence'])],
            [],
            initializer=[make_tensor('split', TensorProto.INT32, (2,), (3, 3))])
        self._assert_inferred(graph,
            [make_tensor_sequence_value_info('output_sequence', TensorProto.FLOAT, (3, 4))])  # type: ignore

    def test_split_to_sequence_scalar(self) -> None:
        graph = self._make_graph(
            [('input', TensorProto.FLOAT, (6, 4)),
             ('split', TensorProto.INT32, ())],
            [make_node('SplitToSequence', ['input', 'split'], ['output_sequence'])],
            [],
            initializer=[make_tensor('split', TensorProto.INT32, (), (2, ))])
        self._assert_inferred(graph,
            [make_tensor_sequence_value_info('output_sequence', TensorProto.FLOAT, (2, 4))])  # type: ignore

    def test_split_to_sequence_keepdims(self) -> None:
        graph = self._make_graph(
            [('input', TensorProto.FLOAT, (6, 4))],
            [make_node('SplitToSequence', ['input'], ['output_sequence'], keepdims=1)],
            [])
        self._assert_inferred(graph,
            [make_tensor_sequence_value_info('output_sequence', TensorProto.FLOAT, (1, 4))])  # type: ignore

    def test_split_to_sequence_not_keepdims(self) -> None:
        graph = self._make_graph(
            [('input', TensorProto.FLOAT, (6, 4))],
            [make_node('SplitToSequence', ['input'], ['output_sequence'], keepdims=0)],
            [])
        self._assert_inferred(graph,
            [make_tensor_sequence_value_info('output_sequence', TensorProto.FLOAT, (4, ))])  # type: ignore

    def test_split_to_sequence_ignore_keepdims(self) -> None:
        graph = self._make_graph(
            [('input', TensorProto.FLOAT, (6, 4)),
             ('split', TensorProto.INT32, (2,))],
            [make_node('SplitToSequence', ['input', 'split'], ['output_sequence'], keepdims=0)],
            [],
            initializer=[make_tensor('split', TensorProto.INT32, (2,), (3, 3))])
        self._assert_inferred(graph,
            [make_tensor_sequence_value_info('output_sequence', TensorProto.FLOAT, (3, 4))])  # type: ignore

    def test_split_to_sequence_axis(self) -> None:
        graph = self._make_graph(
            [('input', TensorProto.FLOAT, (6, 4))],
            [make_node('SplitToSequence', ['input'], ['output_sequence'], axis=1)],
            [])
        self._assert_inferred(graph,
            [make_tensor_sequence_value_info('output_sequence', TensorProto.FLOAT, (6, 1))])  # type: ignore

    def test_split_to_sequence_neg_axis(self) -> None:
        graph = self._make_graph(
            [('input', TensorProto.FLOAT, (6, 4))],
            [make_node('SplitToSequence', ['input'], ['output_sequence'], axis=-2)],
            [])
        self._assert_inferred(graph,
            [make_tensor_sequence_value_info('output_sequence', TensorProto.FLOAT, (1, 4))])  # type: ignore

    def test_split_to_sequence_split_sizes(self) -> None:
        graph = self._make_graph(
            [('input', TensorProto.FLOAT, (6, 4)),
             ('split', TensorProto.INT32, (3,))],
            [make_node('SplitToSequence', ['input', 'split'], ['output_sequence'])],
            [],
            initializer=[make_tensor('split', TensorProto.INT32, (3,), (2, 1, 3))])
        self._assert_inferred(graph,
            [make_tensor_sequence_value_info('output_sequence', TensorProto.FLOAT, (None, 4))])  # type: ignore

    def test_split_to_sequence_non_divisible(self) -> None:
        graph = self._make_graph(
            [('input', TensorProto.FLOAT, (6, 4)),
             ('split', TensorProto.INT32, ())],
            [make_node('SplitToSequence', ['input', 'split'], ['output_sequence'])],
            [],
            initializer=[make_tensor('split', TensorProto.INT32, (), (4, ))])
        self._assert_inferred(graph,
            [make_tensor_sequence_value_info('output_sequence', TensorProto.FLOAT, (None, 4))])  # type: ignore

    def test_concat_from_sequence(self) -> None:
        graph = self._make_graph(
            [('input1', TensorProto.FLOAT, (2, 3, 'x')),
             ('input2', TensorProto.FLOAT, (2, 3, 'x')),
             ('input3', TensorProto.FLOAT, (2, 3, 'x'))],
            [make_node('SequenceConstruct', ['input1', 'input2', 'input3'], ['in_sequence']),
             make_node('ConcatFromSequence', ['in_sequence'], ['out'], axis=0)],
            [])
        self._assert_inferred(
            graph,
            [make_tensor_sequence_value_info('in_sequence', TensorProto.FLOAT, (2, 3, 'x')),
             make_tensor_value_info('out', TensorProto.FLOAT, (None, 3, 'x'))])  # type: ignore

    def test_concat_from_sequence_unknown_shape(self) -> None:
        graph = self._make_graph(
            [('input1', TensorProto.FLOAT, (2, 3, 'x')),
             ('input2', TensorProto.FLOAT, (2, 3)),
             ('input3', TensorProto.FLOAT, (2, 3, 'x'))],
            [make_node('SequenceConstruct', ['input1', 'input2', 'input3'], ['in_sequence']),
             make_node('ConcatFromSequence', ['in_sequence'], ['out'], axis=0)],
            [])
        self._assert_inferred(
            graph,
            [make_tensor_sequence_value_info('in_sequence', TensorProto.FLOAT, None),
             make_tensor_value_info('out', TensorProto.FLOAT, None)])  # type: ignore

    def test_concat_from_sequence_unknown_dim_size(self) -> None:
        graph = self._make_graph(
            [('input1', TensorProto.FLOAT, (2, 3, 'x')),
             ('input2', TensorProto.FLOAT, (2, 4, 'x')),
             ('input3', TensorProto.FLOAT, (2, 3, 'x'))],
            [make_node('SequenceConstruct', ['input1', 'input2', 'input3'], ['in_sequence']),
             make_node('ConcatFromSequence', ['in_sequence'], ['out'], axis=0)],
            [])
        self._assert_inferred(
            graph,
            [make_tensor_sequence_value_info('in_sequence', TensorProto.FLOAT, (2, None, 'x')),  # type: ignore
             make_tensor_value_info('out', TensorProto.FLOAT, (None, None, 'x'))])  # type: ignore

    def test_concat_from_sequence_axis(self) -> None:
        graph = self._make_graph(
            [('input1', TensorProto.FLOAT, (2, 3, 'x')),
             ('input2', TensorProto.FLOAT, (2, 4, 'x')),
             ('input3', TensorProto.FLOAT, (2, 3, 'x'))],
            [make_node('SequenceConstruct', ['input1', 'input2', 'input3'], ['in_sequence']),
             make_node('ConcatFromSequence', ['in_sequence'], ['out'], axis=2)],
            [])
        self._assert_inferred(
            graph,
            [make_tensor_sequence_value_info('in_sequence', TensorProto.FLOAT, (2, None, 'x')),  # type: ignore
             make_tensor_value_info('out', TensorProto.FLOAT, (2, None, None))])  # type: ignore

    def test_concat_from_sequence_neg_axis(self) -> None:
        graph = self._make_graph(
            [('input1', TensorProto.FLOAT, (2, 3, 'x')),
             ('input2', TensorProto.FLOAT, (2, 4, 'x')),
             ('input3', TensorProto.FLOAT, (2, 3, 'x'))],
            [make_node('SequenceConstruct', ['input1', 'input2', 'input3'], ['in_sequence']),
             make_node('ConcatFromSequence', ['in_sequence'], ['out'], axis=-3)],
            [])
        self._assert_inferred(
            graph,
            [make_tensor_sequence_value_info('in_sequence', TensorProto.FLOAT, (2, None, 'x')),  # type: ignore
             make_tensor_value_info('out', TensorProto.FLOAT, (None, None, 'x'))])  # type: ignore

    def test_concat_from_sequence_new_axis(self) -> None:
        graph = self._make_graph(
            [('input1', TensorProto.FLOAT, (2, 3, 'x')),
             ('input2', TensorProto.FLOAT, (2, 3, 'x')),
             ('input3', TensorProto.FLOAT, (2, 3, 'x'))],
            [make_node('SequenceConstruct', ['input1', 'input2', 'input3'], ['in_sequence']),
             make_node('ConcatFromSequence', ['in_sequence'], ['out'], axis=2, new_axis=1)],
            [])
        self._assert_inferred(
            graph,
            [make_tensor_sequence_value_info('in_sequence', TensorProto.FLOAT, (2, 3, 'x')),
             make_tensor_value_info('out', TensorProto.FLOAT, (2, 3, None, 'x'))])  # type: ignore

    def test_concat_from_sequence_neg_new_axis(self) -> None:
        graph = self._make_graph(
            [('input1', TensorProto.FLOAT, (2, 3, 'x')),
             ('input2', TensorProto.FLOAT, (2, 3, 'x')),
             ('input3', TensorProto.FLOAT, (2, 3, 'x'))],
            [make_node('SequenceConstruct', ['input1', 'input2', 'input3'], ['in_sequence']),
             make_node('ConcatFromSequence', ['in_sequence'], ['out'], axis=-1, new_axis=1)],
            [])
        self._assert_inferred(
            graph,
            [make_tensor_sequence_value_info('in_sequence', TensorProto.FLOAT, (2, 3, 'x')),
             make_tensor_value_info('out', TensorProto.FLOAT, (2, 3, 'x', None))])  # type: ignore

    def test_adagrad(self) -> None:
        graph = self._make_graph(
            [('R', TensorProto.FLOAT, ()),  # scalar's shape is ()
             ('T', TensorProto.INT64, ()),  # scalar's shape is ()
             ('X', TensorProto.FLOAT, (1, 2)),
             ('G', TensorProto.FLOAT, (1, 2)),
             ('H', TensorProto.FLOAT, (1, 2))],
            [make_node('Adagrad', ['R', 'T', 'X', 'G', 'H'], ['X_new', 'H_new'],
                       domain=AI_ONNX_PREVIEW_TRAINING_DOMAIN)],
            [])

        self._assert_inferred(
            graph,
            [make_tensor_value_info('X_new', TensorProto.FLOAT, (1, 2)),
             make_tensor_value_info('H_new', TensorProto.FLOAT, (1, 2))],
            opset_imports=[helper.make_opsetid(ONNX_DOMAIN, 12), helper.make_opsetid(AI_ONNX_PREVIEW_TRAINING_DOMAIN, 1)])

    def test_adagrad_multiple(self) -> None:
        graph = self._make_graph(
            [('R', TensorProto.FLOAT, ()),  # scalar's shape is ()
             ('T', TensorProto.INT64, ()),  # scalar's shape is ()
             ('X1', TensorProto.FLOAT, (1, 2)),
             ('X2', TensorProto.FLOAT, (3, 4)),
             ('G1', TensorProto.FLOAT, (1, 2)),
             ('G2', TensorProto.FLOAT, (3, 4)),
             ('H1', TensorProto.FLOAT, (1, 2)),
             ('H2', TensorProto.FLOAT, (3, 4))],
            [make_node('Adagrad', ['R', 'T', 'X1', 'X2', 'G1', 'G2', 'H1', 'H2'],
                       ['X1_new', 'X2_new', 'H1_new', 'H2_new'],
                       domain=AI_ONNX_PREVIEW_TRAINING_DOMAIN)],
            [])

        self._assert_inferred(graph,
            [make_tensor_value_info('X1_new', TensorProto.FLOAT, (1, 2)),
             make_tensor_value_info('X2_new', TensorProto.FLOAT, (3, 4)),
             make_tensor_value_info('H1_new', TensorProto.FLOAT, (1, 2)),
             make_tensor_value_info('H2_new', TensorProto.FLOAT, (3, 4))],
            opset_imports=[helper.make_opsetid(ONNX_DOMAIN, 12), helper.make_opsetid(AI_ONNX_PREVIEW_TRAINING_DOMAIN, 1)])

    def test_momentum(self) -> None:
        graph = self._make_graph(
            [('R', TensorProto.FLOAT, ()),  # scalar's shape is ()
             ('T', TensorProto.INT64, ()),  # scalar's shape is ()
             ('X', TensorProto.FLOAT, (1, 2)),
             ('G', TensorProto.FLOAT, (1, 2)),
             ('V', TensorProto.FLOAT, (1, 2))],
            [make_node('Momentum', ['R', 'T', 'X', 'G', 'V'], ['X_new', 'V_new'],
             alpha=0.9, beta=1.0, norm_coefficient=0.02, mode='standard',
             domain=AI_ONNX_PREVIEW_TRAINING_DOMAIN)],
            [])
        self._assert_inferred(
            graph,
            [make_tensor_value_info('X_new', TensorProto.FLOAT, (1, 2)),
             make_tensor_value_info('V_new', TensorProto.FLOAT, (1, 2))],
            opset_imports=[helper.make_opsetid(ONNX_DOMAIN, 12), helper.make_opsetid(AI_ONNX_PREVIEW_TRAINING_DOMAIN, 1)])

    def test_momentum_multiple(self) -> None:
        graph = self._make_graph(
            [('R', TensorProto.FLOAT, ()),  # scalar's shape is ()
             ('T', TensorProto.INT64, ()),  # scalar's shape is ()
             ('X1', TensorProto.FLOAT, (1, 2)),
             ('X2', TensorProto.FLOAT, (3, 4)),
             ('G1', TensorProto.FLOAT, (1, 2)),
             ('G2', TensorProto.FLOAT, (3, 4)),
             ('V1', TensorProto.FLOAT, (1, 2)),
             ('V2', TensorProto.FLOAT, (3, 4))],
            [make_node('Momentum', ['R', 'T', 'X1', 'X2', 'G1', 'G2', 'V1', 'V2'],
             ['X1_new', 'X2_new', 'V1_new', 'V2_new'],
             alpha=0.9, beta=1.0, norm_coefficient=0.02, mode='nesterov',
             domain=AI_ONNX_PREVIEW_TRAINING_DOMAIN)],
            [])

        self._assert_inferred(
            graph,
            [make_tensor_value_info('X1_new', TensorProto.FLOAT, (1, 2)),
             make_tensor_value_info('X2_new', TensorProto.FLOAT, (3, 4)),
             make_tensor_value_info('V1_new', TensorProto.FLOAT, (1, 2)),
             make_tensor_value_info('V2_new', TensorProto.FLOAT, (3, 4))],
            opset_imports=[helper.make_opsetid(ONNX_DOMAIN, 12), helper.make_opsetid(AI_ONNX_PREVIEW_TRAINING_DOMAIN, 1)])

    def test_adam(self) -> None:
        graph = self._make_graph(
            [('R', TensorProto.FLOAT, ()),  # scalar's shape is ()
             ('T', TensorProto.INT64, ()),  # scalar's shape is ()
             ('X', TensorProto.FLOAT, (1, 2)),
             ('G', TensorProto.FLOAT, (1, 2)),
             ('V', TensorProto.FLOAT, (1, 2)),
             ('H', TensorProto.FLOAT, (1, 2))],
            [make_node('Adam', ['R', 'T', 'X', 'G', 'V', 'H'], ['X_new', 'V_new', 'H_new'],
             domain=AI_ONNX_PREVIEW_TRAINING_DOMAIN,
             alpha=0.9, beta=1.0, norm_coefficient=0.02)],
            [])

        infos = [make_tensor_value_info('X_new', TensorProto.FLOAT, (1, 2)),
                 make_tensor_value_info('V_new', TensorProto.FLOAT, (1, 2)),
                 make_tensor_value_info('H_new', TensorProto.FLOAT, (1, 2))]

        self._assert_inferred(
            graph,
            infos,
            opset_imports=[make_opsetid(AI_ONNX_PREVIEW_TRAINING_DOMAIN, 1), make_opsetid(ONNX_DOMAIN, 12)])

    def test_adam_multiple(self) -> None:
        graph = self._make_graph(
            [('R', TensorProto.FLOAT, ()),  # scalar's shape is ()
             ('T', TensorProto.INT64, ()),  # scalar's shape is ()
             ('X1', TensorProto.FLOAT, (1, 2)),
             ('X2', TensorProto.FLOAT, (3, 4)),
             ('G1', TensorProto.FLOAT, (1, 2)),
             ('G2', TensorProto.FLOAT, (3, 4)),
             ('V1', TensorProto.FLOAT, (1, 2)),
             ('V2', TensorProto.FLOAT, (3, 4)),
             ('H1', TensorProto.FLOAT, (1, 2)),
             ('H2', TensorProto.FLOAT, (3, 4))],
            [make_node('Adam', ['R', 'T', 'X1', 'X2', 'G1', 'G2', 'V1', 'V2', 'H1', 'H2'],
             ['X1_new', 'X2_new', 'V1_new', 'V2_new', 'H1_new', 'H2_new'],
             domain=AI_ONNX_PREVIEW_TRAINING_DOMAIN,
             alpha=0.9, beta=1.0, norm_coefficient=0.02)],
            [])

        infos = [make_tensor_value_info('X1_new', TensorProto.FLOAT, (1, 2)),
                 make_tensor_value_info('X2_new', TensorProto.FLOAT, (3, 4)),
                 make_tensor_value_info('V1_new', TensorProto.FLOAT, (1, 2)),
                 make_tensor_value_info('V2_new', TensorProto.FLOAT, (3, 4)),
                 make_tensor_value_info('H1_new', TensorProto.FLOAT, (1, 2)),
                 make_tensor_value_info('H2_new', TensorProto.FLOAT, (3, 4))]

        self._assert_inferred(
            graph,
            infos,
            opset_imports=[make_opsetid(AI_ONNX_PREVIEW_TRAINING_DOMAIN, 1), make_opsetid(ONNX_DOMAIN, 12)])

    def test_pad_opset10(self) -> None:
        graph = self._make_graph(
            [('x', TensorProto.FLOAT, (1, None, 2))],
            [make_node('Pad', 'x', 'y', pads=[1, 3, 1, 1, 0, 1])],
            [])
        self._assert_inferred(graph, [make_tensor_value_info('y', TensorProto.FLOAT, (3, None, 4))], opset_imports=[helper.make_opsetid(ONNX_DOMAIN, 10)])  # type: ignore

    def test_constant_pad_2d_opset10(self) -> None:
        graph = self._make_graph(
            [('x', TensorProto.FLOAT, (2, 3, 4, 4))],
            [make_node('Pad', 'x', 'y', pads=[0, 0, 3, 1, 0, 0, 4, 2], mode="constant", value=2.0)],
            [])
        self._assert_inferred(graph, [make_tensor_value_info('y', TensorProto.FLOAT, (2, 3, 11, 7))], opset_imports=[helper.make_opsetid(ONNX_DOMAIN, 10)])

    def test_pad(self) -> None:
        graph = self._make_graph(
            [('x', TensorProto.FLOAT, (1, None, 2)),
             ('pads', TensorProto.INT64, (6,))],
            [make_node('Pad', ['x', 'pads'], 'y')],
            [],
            initializer=[make_tensor('pads', TensorProto.INT64, (6,), (1, 3, 1, 1, 0, 1,))])
        self._assert_inferred(graph, [make_tensor_value_info('y', TensorProto.FLOAT, (3, None, 4))])  # type: ignore

    def test_pad_axes(self) -> None:
        graph = self._make_graph(
            [('x', TensorProto.FLOAT, (2, 3, 4, 4)),
             ('constant_value', TensorProto.FLOAT, ()),
             ('pads', TensorProto.INT64, (4,)),
             ('axes', TensorProto.INT64, (2,))],
            [make_node('Pad', ['x', 'pads', 'constant_value', 'axes'], 'y')],
            [],
            initializer=[
                make_tensor('pads', TensorProto.INT64, (4,), (3, 1, 1, 2)),
                make_tensor('axes', TensorProto.INT64, (2,), (3, 1,))])
        self._assert_inferred(graph, [make_tensor_value_info('y', TensorProto.FLOAT, (2, 6, 4, 8))])  # type: ignore

    def test_pad_axes_unknown_dims(self) -> None:
        graph = self._make_graph(
            [('x', TensorProto.FLOAT, (None, 3, 4, None)),
             ('constant_value', TensorProto.FLOAT, ()),
             ('pads', TensorProto.INT64, (4,)),
             ('axes', TensorProto.INT64, (2,))],
            [make_node('Pad', ['x', 'pads', 'constant_value', 'axes'], 'y')],
            [],
            initializer=[
                make_tensor('pads', TensorProto.INT64, (4,), (1, 3, 2, 1)),
                make_tensor('axes', TensorProto.INT64, (2,), (1, 3,))])
        self._assert_inferred(graph,
                              [make_tensor_value_info('y', TensorProto.FLOAT, (None, 6, 4, None))])  # type: ignore

    def test_gatherelements_basic(self) -> None:
        graph = self._make_graph(
            [('x', TensorProto.FLOAT, (6,)),
             ('indices', TensorProto.INT64, (2,))],
            [make_node('GatherElements', ['x', 'indices'], ['y'])],
            [])
        self._assert_inferred(graph, [make_tensor_value_info('y', TensorProto.FLOAT, (2,))])

    def test_gatherelements_indices_missing_shape(self) -> None:
        graph = self._make_graph(
            [('x', TensorProto.FLOAT, (6,)),
             ('indices', TensorProto.INT64, None)],  # type: ignore
            [make_node('GatherElements', ['x', 'indices'], ['y'])],
            [])
        self._assert_inferred(graph, [make_tensor_value_info('y', TensorProto.FLOAT, None)])  # type: ignore

    def test_einsum_transpose(self) -> None:
        graph = self._make_graph(
            [('x', TensorProto.FLOAT, (3, 4))],
            [make_node('Einsum', ['x'], ['y'], equation='ij->ji')],
            [],)
        self._assert_inferred(graph, [make_tensor_value_info('y', TensorProto.FLOAT, (None, None))])  # type: ignore

    def test_einsum_dot(self) -> None:
        graph = self._make_graph(
            [('x', TensorProto.FLOAT, (1,)),
             ('y', TensorProto.FLOAT, (1,))],
            [make_node('Einsum', ['x', 'y'], ['z'], equation='i,i->')],
            [],)
        self._assert_inferred(graph, [make_tensor_value_info('z', TensorProto.FLOAT, ())])  # type: ignore

    def test_einsum_scalar(self) -> None:
        graph = self._make_graph(
            [('x', TensorProto.FLOAT, ()),
             ('y', TensorProto.FLOAT, ())],
            [make_node('Einsum', ['x', 'y'], ['z'], equation=',->')],
            [],)
        self._assert_inferred(graph, [make_tensor_value_info('z', TensorProto.FLOAT, ())])  # type: ignore

    def test_einsum_outer_prod(self) -> None:
        graph = self._make_graph(
            [('x', TensorProto.FLOAT, (3, 5)),
             ('y', TensorProto.FLOAT, (7, 9))],
            [make_node('Einsum', ['x', 'y'], ['z'], equation='ij,ab->ijab')],
            [],)
        self._assert_inferred(graph, [make_tensor_value_info('z', TensorProto.FLOAT, (None, None, None, None))])  # type: ignore

    def test_einsum_sum_along_dim(self) -> None:
        graph = self._make_graph(
            [('x', TensorProto.FLOAT, (3, 4))],
            [make_node('Einsum', ['x'], ['y'], equation='i j->i ')],
            [],)
        self._assert_inferred(graph, [make_tensor_value_info('y', TensorProto.FLOAT, (None, ))])  # type: ignore

    def test_einsum_ellipsis(self) -> None:
        graph = self._make_graph(
            [('x', TensorProto.FLOAT, (3, 4, 4))],
            [make_node('Einsum', ['x'], ['y'], equation='... ii ->... i')],
            [],)
        self._assert_inferred(graph, [make_tensor_value_info('y', TensorProto.FLOAT, (None, None))])  # type: ignore

    def test_einsum_ellipsis_2(self) -> None:
        graph = self._make_graph(
            [('x', TensorProto.FLOAT, (2, 2, 2)),
             ('y', TensorProto.FLOAT, (2, 2, 2))],
            [make_node('Einsum', ['x', 'y'], ['z'], equation='...ij,...jk->...ik')],
            [], )
        self._assert_inferred(graph,
                              [make_tensor_value_info('z', TensorProto.FLOAT, (None, None, None))])  # type: ignore

    def test_einsum_ellipsis_3(self) -> None:
        graph = self._make_graph(
            [('x', TensorProto.FLOAT, (2, 2, 2)),
             ('y', TensorProto.FLOAT, (2, 2, 2))],
            [make_node('Einsum', ['x', 'y'], ['z'], equation='...ij,...jk')],
            [], )
        self._assert_inferred(graph,
                              [make_tensor_value_info('z', TensorProto.FLOAT, (None, None, None))])  # type: ignore

    def test_einsum_contraction(self) -> None:
        graph = self._make_graph(
            [('x', TensorProto.FLOAT, (5, 6, 7, 8)),
             ('y', TensorProto.FLOAT, (8, 9, 10))],
            [make_node('Einsum', ['x', 'y'], ['z'], equation='abcd,dfg->abcfg')],
            [], )
        self._assert_inferred(graph,
                              [make_tensor_value_info('z', TensorProto.FLOAT, (None, None, None, None, None))])  # type: ignore

    def test_einsum_contraction_2(self) -> None:
        graph = self._make_graph(
            [('x', TensorProto.FLOAT, (3, 4, 5)),
             ('y', TensorProto.FLOAT, (3, 5))],
            [make_node('Einsum', ['x', 'y'], ['z'], equation='ijk,ik->jk')],
            [], )
        self._assert_inferred(graph,
                              [make_tensor_value_info('z', TensorProto.FLOAT, (None, None))])  # type: ignore

    def test_einsum_batch_matmul(self) -> None:
        graph = self._make_graph(
            [('x', TensorProto.FLOAT, (5, 2, 3)),
             ('y', TensorProto.FLOAT, (5, 3, 4))],
            [make_node('Einsum', ['x', 'y'], ['z'], equation='bij , b jk-> bik')],
            [],)
        self._assert_inferred(graph, [make_tensor_value_info('z', TensorProto.FLOAT, (None, None, None))])  # type: ignore

    def test_einsum_left_hand_eqn(self) -> None:
        graph = self._make_graph(
            [('x', TensorProto.FLOAT, (2, 3)),
             ('y', TensorProto.FLOAT, (3, 4))],
            [make_node('Einsum', ['x', 'y'], ['z'], equation='ij,kl')],
            [],)
        self._assert_inferred(graph, [make_tensor_value_info('z', TensorProto.FLOAT, (None, None, None, None))])  # type: ignore

    def test_einsum_incorrect_num_inputs(self) -> None:
        graph = self._make_graph(
            [("x", TensorProto.FLOAT, (2, 3)),
             ("y", TensorProto.FLOAT, (2, 3)),
             ("z", TensorProto.FLOAT, (2, 3))],
            [make_node('Einsum', ['x', 'y'], ['z'], equation='i,...j, k, l-> i')],
            [])
        self.assertRaises(onnx.shape_inference.InferenceError, self._inferred, graph)

    def test_negative_log_likehood_shape_is_NCdd(self) -> None:
        N, C = 3, 4
        graph = self._make_graph(
            [('input', TensorProto.FLOAT, (N, C)),
             ('target', TensorProto.INT64, (N,))],
            [make_node('NegativeLogLikelihoodLoss', ['input', 'target'], ['loss'], reduction='none')],
            [])
        self._assert_inferred(graph, [make_tensor_value_info('loss', TensorProto.FLOAT, (N, ))])  # type: ignore

    def test_negative_log_likehood_shape_is_NC_with_weight(self) -> None:
        N, C = 3, 4
        graph = self._make_graph(
            [('input', TensorProto.FLOAT, (N, C)),
             ('target', TensorProto.INT64, (N,)),
             ('weight', TensorProto.FLOAT, (C,))],
            [make_node('NegativeLogLikelihoodLoss', ['input', 'target', 'weight'], ['loss'], reduction='none')],
            [])
        self._assert_inferred(graph, [make_tensor_value_info('loss', TensorProto.FLOAT, (N, ))])  # type: ignore

    def test_negative_log_likehood_shape_is_NC_reduction_mean(self) -> None:
        N, C = 3, 4
        graph = self._make_graph(
            [('input', TensorProto.FLOAT, (N, C)),
             ('target', TensorProto.INT64, (N,))],
            [make_node('NegativeLogLikelihoodLoss', ['input', 'target'], ['loss'], reduction='mean')],
            [])
        self._assert_inferred(graph, [make_tensor_value_info('loss', TensorProto.FLOAT, ())])  # type: ignore

    def test_negative_log_likehood_shape_is_NC_with_weight_reduction_mean(self) -> None:
        N, C = 3, 4
        graph = self._make_graph(
            [('input', TensorProto.FLOAT, (N, C)),
             ('target', TensorProto.INT64, (N,)),
             ('weight', TensorProto.FLOAT, (C,))],
            [make_node('NegativeLogLikelihoodLoss', ['input', 'target', 'weight'], ['loss'], reduction='mean')],
            [])
        self._assert_inferred(graph, [make_tensor_value_info('loss', TensorProto.FLOAT, ())])  # type: ignore

    def test_negative_log_likehood_shape_is_NCd1d2(self) -> None:
        N, C, d1, d2 = 3, 4, 5, 6
        graph = self._make_graph(
            [("input", TensorProto.FLOAT, (N, C, d1, d2)),
             ("target", TensorProto.INT64, (N, d1, d2))],
            [make_node('NegativeLogLikelihoodLoss', ['input', 'target'], ['loss'], reduction='none')],
            [])
        self._assert_inferred(graph, [make_tensor_value_info('loss', TensorProto.FLOAT, (N, d1, d2))])  # type: ignore

    def test_negative_log_likehood_shape_is_NCd1d2_with_weight(self) -> None:
        N, C, d1, d2 = 3, 4, 5, 6
        graph = self._make_graph(
            [("input", TensorProto.FLOAT, (N, C, d1, d2)),
             ("target", TensorProto.INT64, (N, d1, d2)),
             ("weight", TensorProto.FLOAT, (C,))],
            [make_node('NegativeLogLikelihoodLoss', ['input', 'target', 'weight'], ['loss'], reduction='none')],
            [])
        self._assert_inferred(graph, [make_tensor_value_info('loss', TensorProto.FLOAT, (N, d1, d2))])  # type: ignore

    def test_negative_log_likehood_shape_is_NCd1d2_reduction_sum(self) -> None:
        N, C, d1, d2 = 3, 4, 5, 6
        graph = self._make_graph(
            [("input", TensorProto.FLOAT, (N, C, d1, d2)),
             ("target", TensorProto.INT64, (N, d1, d2))],
            [make_node('NegativeLogLikelihoodLoss', ['input', 'target'], ['loss'], reduction='sum')],
            [])
        self._assert_inferred(graph, [make_tensor_value_info('loss', TensorProto.FLOAT, ())])  # type: ignore

    def test_negative_log_likehood_shape_is_NCd1d2_with_weight_reduction_mean(self) -> None:
        N, C, d1, d2 = 3, 4, 5, 6
        graph = self._make_graph(
            [("input", TensorProto.FLOAT, (N, C, d1, d2)),
             ("target", TensorProto.INT64, (N, d1, d2)),
             ("weight", TensorProto.FLOAT, (C,))],
            [make_node('NegativeLogLikelihoodLoss', ['input', 'target', 'weight'], ['loss'], reduction='mean')],
            [])
        self._assert_inferred(graph, [make_tensor_value_info('loss', TensorProto.FLOAT, ())])  # type: ignore

    def test_negative_log_likehood_input_target_shape_mismatch(self) -> None:
        N, C, d1, d2 = 3, 4, 5, 6
        graph = self._make_graph(
            [("input", TensorProto.FLOAT, (N, d1, d2)),
             ("target", TensorProto.INT64, (N, d1 + 1, d2)),
             ("weight", TensorProto.FLOAT, (C,)),
             ("loss", TensorProto.FLOAT, ())],
            [make_node('NegativeLogLikelihoodLoss', ['input', 'target', 'weight'], ['loss'], reduction='mean')],
            [])
        self.assertRaises(onnx.shape_inference.InferenceError, self._inferred, graph)

    def test_negative_log_likehood_input_weight_shape_mismatch(self) -> None:
        N, C, d1, d2 = 3, 4, 5, 6
        graph = self._make_graph(
            [("input", TensorProto.FLOAT, (N, C, d1, d2)),
             ("target", TensorProto.INT64, (N, d1, d2)),
             ("weight", TensorProto.FLOAT, (C + 1,)),
             ("loss", TensorProto.FLOAT, (N, d1, d2))],
            [make_node('NegativeLogLikelihoodLoss', ['input', 'target', 'weight'], ['loss'], reduction='none')],
            [])
        self.assertRaises(checker.ValidationError, self._inferred, graph)

    def test_softmax_cross_entropy_none(self) -> None:
        graph = self._make_graph(
            [("x", TensorProto.FLOAT, (2, 3)),
             ("y", TensorProto.FLOAT, (2,))],
            [make_node('SoftmaxCrossEntropyLoss', ['x', 'y'], ['z'], reduction='none')],
            [],)
        self._assert_inferred(graph, [make_tensor_value_info('z', TensorProto.FLOAT, (2,))])  # type: ignore

    def test_softmax_cross_entropy_mean(self) -> None:
        graph = self._make_graph(
            [("x", TensorProto.FLOAT, (2, 3)),
             ("y", TensorProto.FLOAT, (2,))],
            [make_node('SoftmaxCrossEntropyLoss', ['x', 'y'], ['z'], reduction='mean')],
            [],)
        self._assert_inferred(graph, [make_tensor_value_info('z', TensorProto.FLOAT, ())])  # type: ignore

    def test_softmax_cross_entropy_none_NCD1D2(self) -> None:
        graph = self._make_graph(
            [("x", TensorProto.FLOAT, (2, 3, 5, 8)),
             ("y", TensorProto.FLOAT, (2, 5, 8))],
            [make_node('SoftmaxCrossEntropyLoss', ['x', 'y'], ['z'], reduction='none')],
            [],)
        self._assert_inferred(graph, [make_tensor_value_info('z', TensorProto.FLOAT, (2, 5, 8))])  # type: ignore

    def test_softmax_cross_entropy_mean_NCD1D2(self) -> None:
        graph = self._make_graph(
            [("x", TensorProto.FLOAT, (2, 3, 4, 5)),
             ("y", TensorProto.FLOAT, (2, 4, 5))],
            [make_node('SoftmaxCrossEntropyLoss', ['x', 'y'], ['z'], reduction='mean')],
            [],)
        self._assert_inferred(graph, [make_tensor_value_info('z', TensorProto.FLOAT, ())])  # type: ignore

    def test_celu_function_output_shape(self) -> None:
        graph = self._make_graph(
            [('X', TensorProto.FLOAT, (25, 48, 16, 16))],
            [make_node('Celu', ['X'], ['Y'], alpha=2.0)],
            []
        )
        self._assert_inferred(graph, [make_tensor_value_info('Y', TensorProto.FLOAT, (25, 48, 16, 16))])

    def prepare_input_initializer_tensors(self, initializer_shape, input_shape):  # type: ignore
        nodes = [make_node('Add', ['x', 'y'], 'z')]
        if initializer_shape is None:
            initializer = []  # type: ignore
        else:
            size = 1
            for d in initializer_shape:
                size = size * d
            vals = [0.0 for i in range(size)]
            initializer = [make_tensor("x", TensorProto.FLOAT, initializer_shape, vals),  # type: ignore
                make_tensor("y", TensorProto.FLOAT, initializer_shape, vals)]
        if input_shape is None:
            inputs = []  # type: ignore
        else:
            inputs = [helper.make_tensor_value_info('x', TensorProto.FLOAT, input_shape),  # type: ignore
                helper.make_tensor_value_info('y', TensorProto.FLOAT, input_shape)]

        graph = helper.make_graph(nodes, "test", inputs=inputs, outputs=[], initializer=initializer, value_info=[])
        return helper.make_model(graph)

    def test_infer_with_initializer_without_input_above_ir4(self) -> None:
        # This is for testing IR>=4: some tensors can only exist in initializer and not in input
        # So shape_inference should make use of initializer shapes
        initializer_shape = (8, 7)
        original_model = self.prepare_input_initializer_tensors(initializer_shape, None)
        inferred_model = onnx.shape_inference.infer_shapes(original_model, strict_mode=True)

        # If shape inference fails, it will throw IndexError
        z_tenor = inferred_model.graph.value_info.pop()
        z_shape = (z_tenor.type.tensor_type.shape.dim[0].dim_value, z_tenor.type.tensor_type.shape.dim[1].dim_value)
        assert z_shape == initializer_shape

    def test_infer_with_initializer_without_input_below_ir4(self) -> None:
        # This is for testing IR<4: tensors must exist both in initializer and input
        # So shape_inference should not make use of initializer shapes
        # Use (None, None) as empty input
        initializer_shape = (8, 7)
        input_shape = (None, None)
        original_model = self.prepare_input_initializer_tensors(initializer_shape, input_shape)
        original_model.ir_version = 3  # test ir_version < 4

        inferred_model = onnx.shape_inference.infer_shapes(original_model, strict_mode=True)
        z_tenor = inferred_model.graph.value_info.pop()
        z_shape = (z_tenor.type.tensor_type.shape.dim[0].dim_value, z_tenor.type.tensor_type.shape.dim[1].dim_value)
        # If the input is not updated by the initializer, the output shape will keep empty (0, 0)
        assert z_shape == (0, 0)

    def test_infer_initializer_input_mismatch(self) -> None:
        # Catch error if initializer and input mismatch
        initializer_shape = (8, 7)
        input_shape = (4, 3)
        original_model = self.prepare_input_initializer_tensors(initializer_shape, input_shape)
        # Inferred shape and existing shape differ in dimension 0
        self.assertRaises(onnx.shape_inference.InferenceError, onnx.shape_inference.infer_shapes, original_model, strict_mode=True)

    def test_infer_initializer_input_consistency_all_none(self) -> None:
        initializer_shape = (8, 7)
        input_shape = (None, None)  # accepatble
        original_model = self.prepare_input_initializer_tensors(initializer_shape, input_shape)

        onnx.shape_inference.infer_shapes(original_model, strict_mode=True)

    def test_infer_initializer_input_consistency_single_none(self) -> None:
        initializer_shape = (8, 7)
        input_shape = (None, 7)  # accepatble
        original_model = self.prepare_input_initializer_tensors(initializer_shape, input_shape)

        onnx.shape_inference.infer_shapes(original_model, strict_mode=True)

    def test_infer_initializer_input_consistency_differnt_rank(self) -> None:
        initializer_shape = (8, 7, 9)
        input_shape = (None, 7)  # accepatble
        original_model = self.prepare_input_initializer_tensors(initializer_shape, input_shape)
        # Inferred shape and existing shape differ in rank: (3) vs (2)
        self.assertRaises(onnx.shape_inference.InferenceError, onnx.shape_inference.infer_shapes, original_model, strict_mode=True)

    def test_infer_initializer_input_consistency_all_none_serialized(self) -> None:
        # Reuse test_infer_initializer_input_consistency_all_none test case and check with
        # Serialized model
        initializer_shape = (8, 7)
        input_shape = (None, None)  # accepatble
        original_model = self.prepare_input_initializer_tensors(initializer_shape, input_shape)

        onnx.shape_inference.infer_shapes(original_model.SerializeToString(), strict_mode=True)

    def test_trilu_upper(self) -> None:
        graph = self._make_graph(
            [('x', TensorProto.FLOAT, (3, 4, 5)),
             ('k', TensorProto.INT64, ())],
            [make_node('Trilu', ['x', 'k'], ['y'])],
            [],
            initializer=[make_tensor('k', TensorProto.INT64, (), (2,))])
        self._assert_inferred(graph, [make_tensor_value_info('y', TensorProto.FLOAT, (3, 4, 5))])  # type: ignore

    def test_trilu_lower(self) -> None:
        graph = self._make_graph(
            [('x', TensorProto.FLOAT, (3, 4, 5)),
             ('k', TensorProto.INT64, ())],
            [make_node('Trilu', ['x', 'k'], ['y'], upper=0)],
            [],
            initializer=[make_tensor('k', TensorProto.INT64, (), (10,))])
        self._assert_inferred(graph, [make_tensor_value_info('y', TensorProto.FLOAT, (3, 4, 5))])  # type: ignore

    def test_trilu_upper_zero(self) -> None:
        graph = self._make_graph(
            [('x', TensorProto.INT64, (0, 5)),
             ('k', TensorProto.INT64, ())],
            [make_node('Trilu', ['x', 'k'], ['y'], upper=1)],
            [],
            initializer=[make_tensor('k', TensorProto.INT64, (), (5,))])
        self._assert_inferred(graph, [make_tensor_value_info('y', TensorProto.INT64, (0, 5))])  # type: ignore

    def test_trilu_lower_one(self) -> None:
        graph = self._make_graph(
            [('x', TensorProto.INT32, (3, 1, 5))],
            [make_node('Trilu', ['x'], ['y'], upper=0)],
            [],)
        self._assert_inferred(graph, [make_tensor_value_info('y', TensorProto.INT32, (3, 1, 5))])  # type: ignore

    def test_batch_norm_train(self) -> None:
        graph = self._make_graph(
            [('x', TensorProto.FLOAT, (3, 4, 5, 6, 7)),
             ('scale', TensorProto.FLOAT, (4,)),
             ('b', TensorProto.FLOAT, (4,)),
             ('input_mean', TensorProto.FLOAT, (4,)),
             ('input_var', TensorProto.FLOAT, (4,))],
            [make_node('BatchNormalization', ['x', 'scale', 'b', 'input_mean', 'input_var'],
                       ['out', 'output_mean', 'output_var'], training_mode=1)],
            [])
        self._assert_inferred(graph, [make_tensor_value_info('out', TensorProto.FLOAT, (3, 4, 5, 6, 7)),  # type: ignore
                                      make_tensor_value_info('output_mean', TensorProto.FLOAT, (4,)),  # type: ignore
                                      make_tensor_value_info('output_var', TensorProto.FLOAT, (4,)),  # type: ignore
                                      ])

    def test_batch_norm_train_dim_param(self) -> None:
        graph = self._make_graph(
            [('x', TensorProto.FLOAT, (3, 'C', 5, 6, 7)),
             ('scale', TensorProto.FLOAT, ('C',)),
             ('b', TensorProto.FLOAT, ('C',)),
             ('input_mean', TensorProto.FLOAT, ('C',)),
             ('input_var', TensorProto.FLOAT, ('C',))],
            [make_node('BatchNormalization', ['x', 'scale', 'b', 'input_mean', 'input_var'],
                       ['out', 'output_mean', 'output_var'], training_mode=1)],
            [])
        self._assert_inferred(graph, [make_tensor_value_info('out', TensorProto.FLOAT, (3, 'C', 5, 6, 7)),  # type: ignore
                                      make_tensor_value_info('output_mean', TensorProto.FLOAT, ('C',)),  # type: ignore
                                      make_tensor_value_info('output_var', TensorProto.FLOAT, ('C',)),  # type: ignore
                                      ])

    def test_batch_norm_train_with_diff_type(self) -> None:
        graph = self._make_graph(
            [('x', TensorProto.FLOAT16, (3, 4, 5, 6, 7)),
             ('scale', TensorProto.FLOAT16, (4,)),
             ('b', TensorProto.FLOAT16, (4,)),
             ('input_mean', TensorProto.FLOAT, (4,)),
             ('input_var', TensorProto.FLOAT, (4,))],
            [make_node('BatchNormalization', ['x', 'scale', 'b', 'input_mean', 'input_var'],
                       ['out', 'output_mean', 'output_var'], training_mode=1)],
            [])
        self._assert_inferred(graph, [make_tensor_value_info('out', TensorProto.FLOAT16, (3, 4, 5, 6, 7)),  # type: ignore
                                      make_tensor_value_info('output_mean', TensorProto.FLOAT, (4,)),  # type: ignore
                                      make_tensor_value_info('output_var', TensorProto.FLOAT, (4,)),  # type: ignore
                                      ])

    def test_batch_norm_test(self) -> None:
        graph = self._make_graph(
            [('x', TensorProto.FLOAT, (3, 4, 5, 6, 7)),
             ('scale', TensorProto.FLOAT, (4,)),
             ('b', TensorProto.FLOAT, (4,)),
             ('input_mean', TensorProto.FLOAT, (4,)),
             ('input_var', TensorProto.FLOAT, (4,))],
            [make_node('BatchNormalization', ['x', 'scale', 'b', 'input_mean', 'input_var'],
                       ['out'], training_mode=0)],
            [])
        self._assert_inferred(graph, [make_tensor_value_info('out', TensorProto.FLOAT, (3, 4, 5, 6, 7))])  # type: ignore

    def test_batch_norm_test_no_dim(self) -> None:
        graph = self._make_graph(
            [('x', TensorProto.FLOAT, (3, 4, None, None, None)),
             ('scale', TensorProto.FLOAT, (4,)),
             ('b', TensorProto.FLOAT, (4,)),
             ('input_mean', TensorProto.FLOAT, (None,)),
             ('input_var', TensorProto.FLOAT, (4,))],
            [make_node('BatchNormalization', ['x', 'scale', 'b', 'input_mean', 'input_var'],
                       ['out'], training_mode=0)],
            [])
        self._assert_inferred(graph, [make_tensor_value_info('out', TensorProto.FLOAT, (3, 4, None, None, None))])  # type: ignore

    def test_batch_norm_train_no_shape(self) -> None:
        graph = self._make_graph(
            [('x', TensorProto.FLOAT, None),
             ('scale', TensorProto.FLOAT, None),
             ('b', TensorProto.FLOAT, None),
             ('input_mean', TensorProto.FLOAT, ('C',)),
             ('input_var', TensorProto.FLOAT, ('C',))],
            [make_node('BatchNormalization', ['x', 'scale', 'b', 'input_mean', 'input_var'],
                       ['out', 'running_mean', 'running_var'], training_mode=1)],
            [])
        self._assert_inferred(graph, [make_tensor_value_info('out', TensorProto.FLOAT, None),  # type: ignore
                                      make_tensor_value_info('running_mean', TensorProto.FLOAT, ('C',)),  # type: ignore
                                      make_tensor_value_info('running_var', TensorProto.FLOAT, ('C',)),  # type: ignore
                                      ])

    def test_nonzero(self) -> None:
        graph = self._make_graph(
            [('x', TensorProto.FLOAT, (None,))],
            [make_node('NonZero', ['x'], ['out'])],
            [])
        self._assert_inferred(graph, [make_tensor_value_info('out', TensorProto.INT64, (1, None))])  # type: ignore

    def test_nonzero_no_shape(self) -> None:
        graph = self._make_graph(
            [('x', TensorProto.FLOAT, None)],
            [make_node('NonZero', ['x'], ['out'])],
            [])
        self._assert_inferred(graph, [make_tensor_value_info('out', TensorProto.INT64, (None, None))])  # type: ignore

    def test_nonzero_existing_dim_param(self) -> None:
        graph = self._make_graph(
            [('x', TensorProto.FLOAT, (3,))],
            [make_node('NonZero', ['x'], ['y'])],
            [make_tensor_value_info('y', TensorProto.INT64, (None, 'NZ'))])
        self._assert_inferred(graph, [make_tensor_value_info('y', TensorProto.INT64, (1, 'NZ'))])  # type: ignore

    def test_nonzero_scalar(self) -> None:
        graph = self._make_graph(
            [('x', TensorProto.FLOAT, ())],
            [make_node('NonZero', ['x'], ['out'])],
            [])
        self._assert_inferred(graph, [make_tensor_value_info('out', TensorProto.INT64, (0, None))])  # type: ignore

    def test_optional_construct_empty_tensor(self) -> None:
        tensor_type_proto = helper.make_tensor_type_proto(elem_type=TensorProto.FLOAT, shape=[1, 2, 3])
        optional_type_proto = helper.make_optional_type_proto(tensor_type_proto)
        optional_val_info = helper.make_value_info(
            name='output',
            type_proto=optional_type_proto)
        graph = self._make_graph(
            [],
            [make_node('Optional', [], ['output'], type=tensor_type_proto)],
            [])
        self._assert_inferred(graph, [optional_val_info])  # type: ignore

    def test_optional_construct_empty_sequence(self) -> None:
        tensor_type_proto = helper.make_tensor_type_proto(elem_type=TensorProto.INT32, shape=[1, 2, 3])
        sequence_type_proto = helper.make_sequence_type_proto(tensor_type_proto)
        optional_type_proto = helper.make_optional_type_proto(sequence_type_proto)
        optional_val_info = helper.make_value_info(
            name='output_sequence',
            type_proto=optional_type_proto)
        graph = self._make_graph(
            [],
            [make_node('Optional', [], ['output_sequence'], type=sequence_type_proto)],
            [])
        self._assert_inferred(graph, [optional_val_info])  # type: ignore

    def test_optional_construct_tensor(self) -> None:
        tensor_type_proto = helper.make_tensor_type_proto(elem_type=TensorProto.FLOAT, shape=[2, 3, 4])
        optional_type_proto = helper.make_optional_type_proto(tensor_type_proto)
        optional_val_info = helper.make_value_info(
            name='output',
            type_proto=optional_type_proto)
        graph = self._make_graph(
            [('input1', TensorProto.FLOAT, (2, 3, 4))],
            [make_node('Optional', ['input1'], ['output'])],
            [])
        self._assert_inferred(graph, [optional_val_info])  # type: ignore

    def test_optional_construct_sequence(self) -> None:
        tensor_type_proto = helper.make_tensor_type_proto(elem_type=TensorProto.INT64, shape=[2, 3, 0])
        sequence_type_proto = helper.make_sequence_type_proto(tensor_type_proto)
        sequence_val_info = helper.make_value_info(
            name='input_sequence',
            type_proto=sequence_type_proto)
        optional_type_proto = helper.make_optional_type_proto(sequence_type_proto)
        optional_val_info = helper.make_value_info(
            name='output_sequence',
            type_proto=optional_type_proto)
        graph = self._make_graph(
            [('input1', TensorProto.INT64, (2, 3, 0))],
            [make_node('SequenceConstruct', ['input1'], ['input_sequence']),
             make_node('Optional', ['input_sequence'], ['output_sequence'])],
            [])
        self._assert_inferred(graph, [sequence_val_info, optional_val_info])  # type: ignore

    def test_optional_tensor_has_element(self) -> None:
        tensor_type_proto = helper.make_tensor_type_proto(elem_type=TensorProto.FLOAT, shape=[2, 3, 4])
        optional_type_proto = helper.make_optional_type_proto(tensor_type_proto)
        optional_val_info = helper.make_value_info(
            name='sequence',
            type_proto=optional_type_proto)
        graph = self._make_graph(
            [('input1', TensorProto.FLOAT, (2, 3, 4))],
            [make_node('Optional', ['input1'], ['sequence']),
             make_node('OptionalHasElement', ['sequence'], ['output'])],
            [])
        self._assert_inferred(graph, [optional_val_info,
                                      make_tensor_value_info('output', TensorProto.BOOL, ())])  # type: ignore

    def test_optional_sequence_has_element(self) -> None:
        tensor_type_proto = helper.make_tensor_type_proto(elem_type=TensorProto.FLOAT, shape=[0, 3, 4])
        sequence_type_proto = helper.make_sequence_type_proto(tensor_type_proto)
        sequence_val_info = helper.make_value_info(
            name='sequence',
            type_proto=sequence_type_proto)
        optional_type_proto = helper.make_optional_type_proto(sequence_type_proto)
        optional_val_info = helper.make_value_info(
            name='optional',
            type_proto=optional_type_proto)
        graph = self._make_graph(
            [('input1', TensorProto.FLOAT, (0, 3, 4))],
            [make_node('SequenceConstruct', ['input1'], ['sequence']),
             make_node('Optional', ['sequence'], ['optional']),
             make_node('OptionalHasElement', ['optional'], ['output'])],
            [])
        self._assert_inferred(graph, [sequence_val_info, optional_val_info,
                                      make_tensor_value_info('output', TensorProto.BOOL, ())])  # type: ignore

    def test_optional_tensor_get_element(self) -> None:
        tensor_type_proto = helper.make_tensor_type_proto(elem_type=TensorProto.DOUBLE, shape=[2, 1, 4])
        tensor_val_into = helper.make_value_info(
            name='output',
            type_proto=tensor_type_proto)
        optional_type_proto = helper.make_optional_type_proto(tensor_type_proto)
        optional_val_info = helper.make_value_info(
            name='optional',
            type_proto=optional_type_proto)
        graph = self._make_graph(
            [('input1', TensorProto.DOUBLE, (2, 1, 4))],
            [make_node('Optional', ['input1'], ['optional']),
             make_node('OptionalGetElement', ['optional'], ['output'])],
            [])
        self._assert_inferred(graph, [optional_val_info, tensor_val_into])  # type: ignore

    def test_optional_sequence_get_element(self) -> None:
        tensor_type_proto = helper.make_tensor_type_proto(elem_type=TensorProto.INT32, shape=[2, 0, 4])
        sequence_type_proto = helper.make_sequence_type_proto(tensor_type_proto)
        sequence_val_into = helper.make_value_info(
            name='sequence',
            type_proto=sequence_type_proto)
        optional_type_proto = helper.make_optional_type_proto(sequence_type_proto)
        optional_val_info = helper.make_value_info(
            name='optional',
            type_proto=optional_type_proto)
        output_val_into = helper.make_value_info(
            name='output',
            type_proto=sequence_type_proto)
        graph = self._make_graph(
            [('input1', TensorProto.INT32, (2, 0, 4))],
            [make_node('SequenceConstruct', ['input1'], ['sequence']),
             make_node('Optional', ['sequence'], ['optional']),
             make_node('OptionalGetElement', ['optional'], ['output'])],
            [])
        self._assert_inferred(graph, [optional_val_info, sequence_val_into, output_val_into])  # type: ignore

    def test_where_bfloat(self) -> None:
        graph = self._make_graph(
            [('cond', TensorProto.BOOL, (10,)), ('x', TensorProto.BFLOAT16, (10,)), ('y', TensorProto.BFLOAT16, (10,))],
            [make_node('Where', ['cond', 'x', 'y'], ['out'])],
            [])
        self._assert_inferred(graph, [make_tensor_value_info('out', TensorProto.BFLOAT16, (10,))])  # type: ignore

    def test_parse_data_with_unsupported_tensor_type(self) -> None:
        model = helper.make_model(
            graph=helper.make_graph(
                name='graph_with_unsupported_type',
                inputs=[],
                outputs=[helper.make_tensor_value_info('y', TensorProto.FLOAT, shape=None)],
                nodes=[make_node('ConstantOfShape', ['x'], ['y'])],
                # ConstantOfShape only accepts np.int64 instead of np.int32
                initializer=[numpy_helper.from_array(np.array([4, 3], dtype=np.int32), name='x')]))
        # Strict shape inference should catch this invalid type error (int32 is not supported)
        self.assertRaises(onnx.shape_inference.InferenceError,
            onnx.shape_inference.infer_shapes, model, strict_mode=True)
        # Even nornmal shape inference should not produce any invalid shape due to wrong type for ParseData
        inferred_model = onnx.shape_inference.infer_shapes(model)
        self.assertFalse(inferred_model.graph.output[0].type.tensor_type.HasField('shape'))

    def test_parse_data_with_undefined_tensor_type(self) -> None:
        model = helper.make_model(
            graph=helper.make_graph(
                name='graph_with_undefined_type',
                inputs=[],
                outputs=[helper.make_tensor_value_info('y', TensorProto.FLOAT, shape=None)],
                nodes=[make_node('ConstantOfShape', ['x'], ['y'])],
                initializer=[numpy_helper.from_array(np.array([4, 3], dtype=np.int64), name='x')]))
        # Hardcode the tensor type as UNDEFINED to test catching undefined type error
        model.graph.initializer[0].data_type = TensorProto.UNDEFINED
        # Strict shape inference should catch this undefined type error
        self.assertRaises(onnx.shape_inference.InferenceError,
            onnx.shape_inference.infer_shapes, model, strict_mode=True)
        # Even nornmal shape inference should not produce any invalid shape due to undefined type for ParseData
        inferred_model = onnx.shape_inference.infer_shapes(model)
        self.assertFalse(inferred_model.graph.output[0].type.tensor_type.HasField('shape'))

    def test_gridsample(self) -> None:
        graph = self._make_graph(
            [('x', TensorProto.FLOAT, (1, 1, 3, 3)),
             ('grid', TensorProto.INT64, (1, 3, 3, 2))],
            [make_node("GridSample", ['x', 'grid'], ['y'], mode='nearest', padding_mode='border', align_corners=1)],
            [])
        self._assert_inferred(
            graph,
            [make_tensor_value_info('y', TensorProto.FLOAT, (1, 1, 3, 3))])  # type: ignore

    def test_gridsample_defaults(self) -> None:
        graph = self._make_graph(
            [('x', TensorProto.FLOAT, ('N', 'C', 'H', 'W')),
             ('grid', TensorProto.FLOAT, ('N', 'H_out', 'W_out', 2))],
            [make_node("GridSample", ['x', 'grid'], ['y'])],
            [])
        self._assert_inferred(
            graph,
            [make_tensor_value_info('y', TensorProto.FLOAT, ('N', 'C', 'H_out', 'W_out'))])  # type: ignore

    def test_gridsample_no_dim(self) -> None:
        graph = self._make_graph(
            [('x', TensorProto.FLOAT, ('N', 'C', None, None)),
             ('grid', TensorProto.FLOAT, ('N', None, None, 2))],
            [make_node("GridSample", ['x', 'grid'], ['y'], mode='bilinear', padding_mode='border')],
            [])
        self._assert_inferred(
            graph,
            [make_tensor_value_info('y', TensorProto.FLOAT, ('N', 'C', None, None))])  # type: ignore

    def test_sequence_map_identity_known_dims(self):  # type: () -> None
        input_value_infos = [make_tensor_value_info(
            'input', TensorProto.FLOAT, (220, 220, 3))]
        output_value_infos = [make_tensor_value_info(
            'output', TensorProto.FLOAT, (220, 220, 3))]
        body_graph = helper.make_graph(
            [make_node('Identity', ['input'], ['output'])],
            "body_graph",
            input_value_infos,
            output_value_infos
        )
        graph = self._make_graph(
            [('input1', TensorProto.FLOAT, (220, 220, 3)),
             ('input2', TensorProto.FLOAT, (220, 220, 3)),
             ('input3', TensorProto.FLOAT, (220, 220, 3)),
             ],
            [make_node('SequenceConstruct', ['input1', 'input2', 'input3'], ['in_sequence']),
             make_node('SequenceMap', ['in_sequence'], ['out_sequence'], body=body_graph)],
            [])
        self._assert_inferred(
            graph,
            [make_tensor_sequence_value_info('in_sequence', TensorProto.FLOAT, (220, 220, 3)),
             make_tensor_sequence_value_info('out_sequence', TensorProto.FLOAT, (220, 220, 3))]
        )  # type: ignore

    def test_sequence_map_identity_unknown_dims(self):  # type: () -> None
        input_value_infos = [make_tensor_value_info(
            'input', TensorProto.FLOAT, ('H', 'W', 3))]
        output_value_infos = [make_tensor_value_info(
            'output', TensorProto.FLOAT, ('H', 'W', 3))]
        body_graph = helper.make_graph(
            [make_node('Identity', ['input'], ['output'])],
            "body_graph",
            input_value_infos,
            output_value_infos
        )
        graph = self._make_graph(
            [('input1', TensorProto.FLOAT, (200, 300, 3)),
             ('input2', TensorProto.FLOAT, (100, 200, 3)),
             ('input3', TensorProto.FLOAT, (5, 1, 3)),
             ],
            [make_node('SequenceConstruct', ['input1', 'input2', 'input3'], ['in_sequence']),
             make_node('SequenceMap', ['in_sequence'], ['out_sequence'], body=body_graph)],
            [])
        self._assert_inferred(
            graph,
            [make_tensor_sequence_value_info('in_sequence', TensorProto.FLOAT, (None, None, 3)),
             make_tensor_sequence_value_info('out_sequence', TensorProto.FLOAT, (None, None, 3))])  # type: ignore

    def test_sequence_map_slice_outs_known_dims(self):  # type: () -> None
        body_graph = helper.make_graph(
            nodes=[make_node('Slice', ['x', 'starts1', 'ends1', 'axes', ''], ['y1']),
                   make_node('Slice', ['x', 'starts2', 'ends2', 'axes', ''], ['y2'])],
            name='body_graph',
            inputs=[
                onnx.helper.make_tensor_value_info(
                    'x', onnx.TensorProto.FLOAT, ('H', 'W', 3))
            ],
            outputs=[
                onnx.helper.make_tensor_value_info(
                    'y1', onnx.TensorProto.FLOAT, (10, 20, 3)),
                onnx.helper.make_tensor_value_info(
                    'y2', onnx.TensorProto.FLOAT, (30, 40, 3)),
            ],
            initializer=[make_tensor('axes', TensorProto.INT64, (2,), (0, 1)),
                         make_tensor('starts1', TensorProto.INT64,
                                     (2,), (0, 0)),
                         make_tensor('ends1', TensorProto.INT64,
                                     (2,), (10, 20)),
                         make_tensor('starts2', TensorProto.INT64,
                                     (2,), (0, 0)),
                         make_tensor('ends2', TensorProto.INT64,
                                     (2,), (30, 40)),
                         ]
        )  # type: ignore

        graph = self._make_graph(
            [('input1', TensorProto.FLOAT, (220, 310, 3)),
             ('input2', TensorProto.FLOAT, (110, 210, 3)),
             ('input3', TensorProto.FLOAT, (90, 110, 3)),
             ],
            [make_node('SequenceConstruct', ['input1', 'input2', 'input3'], ['in_sequence']),
             make_node('SequenceMap', ['in_sequence'], ['out_sequence1', 'out_sequence2'], body=body_graph)],
            [])
        self._assert_inferred(
            graph,
            [make_tensor_sequence_value_info('in_sequence', TensorProto.FLOAT, (None, None, 3)),
             make_tensor_sequence_value_info(
                 'out_sequence1', TensorProto.FLOAT, (10, 20, 3)),
             make_tensor_sequence_value_info(
                 'out_sequence2', TensorProto.FLOAT, (30, 40, 3)),
             ])  # type: ignore

    def test_sequence_map_slice_outs_unknown_dims(self):  # type: () -> None
        body_graph = helper.make_graph(
            nodes=[make_node('Slice', ['x', 'starts1', 'ends1', 'axes', ''], ['y1']),
                   make_node('Slice', ['x', 'starts2', 'ends2', 'axes', ''], ['y2'])],
            name='body_graph',
            inputs=[
                onnx.helper.make_tensor_value_info(
                    'x', onnx.TensorProto.FLOAT, ('H', 'W', 3))
            ],
            outputs=[
                onnx.helper.make_tensor_value_info(
                    'y1', onnx.TensorProto.FLOAT, ('H1', 'W1', 3)),
                onnx.helper.make_tensor_value_info(
                    'y2', onnx.TensorProto.FLOAT, ('H2', 'W2', 3)),
            ],
            initializer=[make_tensor('axes', TensorProto.INT64, (2,), (0, 1)),
                         make_tensor('starts1', TensorProto.INT64,
                                     (2,), (0, 0)),
                         make_tensor('ends1', TensorProto.INT64,
                                     (2,), (10, 20)),
                         make_tensor('starts2', TensorProto.INT64,
                                     (2,), (0, 0)),
                         make_tensor('ends2', TensorProto.INT64,
                                     (2,), (30, 40)),
                         ]
        )  # type: ignore

        graph = self._make_graph(
            [('input1', TensorProto.FLOAT, (220, 310, 3)),
             ('input2', TensorProto.FLOAT, (110, 210, 3)),
             ('input3', TensorProto.FLOAT, (90, 110, 3)),
             ],
            [make_node('SequenceConstruct', ['input1', 'input2', 'input3'], ['in_sequence']),
             make_node('SequenceMap', ['in_sequence'], ['out_sequence1', 'out_sequence2'], body=body_graph)],
            [])
        self._assert_inferred(
            graph,
            [make_tensor_sequence_value_info('in_sequence', TensorProto.FLOAT, (None, None, 3)),
             make_tensor_sequence_value_info(
                 'out_sequence1', TensorProto.FLOAT, (None, None, 3)),
             make_tensor_sequence_value_info(
                 'out_sequence2', TensorProto.FLOAT, (None, None, 3)),
             ])  # type: ignore

    def test_sequence_map_different_tensor_type(self):  # type: () -> None
        body_graph = helper.make_graph(
            nodes=[make_node('Shape', ['x'], ['shape'])],
            name='body_graph',
            inputs=[
                onnx.helper.make_tensor_value_info(
                    'x', onnx.TensorProto.FLOAT, ('H', 'W', 'C'))
            ],
            outputs=[
                onnx.helper.make_tensor_value_info(
                    'shape', onnx.TensorProto.INT64, (3,))
            ],
        )  # type: ignore

        graph = self._make_graph(
            [('input1', TensorProto.FLOAT, (220, 310, 3)),
             ('input2', TensorProto.FLOAT, (110, 210, 3)),
             ('input3', TensorProto.FLOAT, (90, 110, 3)),
             ],
            [make_node('SequenceConstruct', ['input1', 'input2', 'input3'], ['in_sequence']),
             make_node('SequenceMap', ['in_sequence'], ['shapes'], body=body_graph)],
            [])
        self._assert_inferred(
            graph,
            [make_tensor_sequence_value_info('in_sequence', TensorProto.FLOAT, (None, None, 3)),
             make_tensor_sequence_value_info('shapes', TensorProto.INT64, (3,)),
             ])  # type: ignore

<<<<<<< HEAD
    def test_center_crop_pad_hwc_crop(self):  # type: () -> None
        graph = self._make_graph(
            [('input_data', TensorProto.FLOAT, (20, 10, 3)),
             ('shape', TensorProto.INT64, (2, ))],
            [make_node('CenterCropPad', ['input_data', 'shape'], ['y'])],
            [],
            initializer=[make_tensor('shape', TensorProto.INT64, (2, ), (10, 8))])
        self._assert_inferred(
            graph,
            [make_tensor_value_info('y', TensorProto.FLOAT, (10, 8, 3))],
            opset_imports=[helper.make_opsetid(ONNX_DOMAIN, 17)])

    def test_center_crop_pad_chw_crop(self):  # type: () -> None
        graph = self._make_graph(
            [('input_data', TensorProto.FLOAT, (3, 20, 10)),
             ('shape', TensorProto.INT64, (2, ))],
            [make_node('CenterCropPad', ['input_data', 'shape'], ['y'], channel_first=1)],
            [],
            initializer=[make_tensor('shape', TensorProto.INT64, (2, ), (10, 8))])
        self._assert_inferred(
            graph,
            [make_tensor_value_info('y', TensorProto.FLOAT, (3, 10, 8))],
            opset_imports=[helper.make_opsetid(ONNX_DOMAIN, 17)])

    def test_center_crop_pad_hwc_croppad(self):  # type: () -> None
        graph = self._make_graph(
            [('input_data', TensorProto.FLOAT, (10, 10, 3)),
             ('shape', TensorProto.INT64, (2, ))],
            [make_node('CenterCropPad', ['input_data', 'shape'], ['y'])],
            [],
            initializer=[make_tensor('shape', TensorProto.INT64, (2, ), (20, 8))])
        self._assert_inferred(
            graph,
            [make_tensor_value_info('y', TensorProto.FLOAT, (20, 8, 3))],
            opset_imports=[helper.make_opsetid(ONNX_DOMAIN, 17)])

    def test_center_crop_pad_chw_croppad(self):  # type: () -> None
        graph = self._make_graph(
            [('input_data', TensorProto.FLOAT, (3, 10, 10)),
             ('shape', TensorProto.INT64, (2, ))],
            [make_node('CenterCropPad', ['input_data', 'shape'], ['y'], channel_first=1)],
            [],
            initializer=[make_tensor('shape', TensorProto.INT64, (2, ), (20, 8))])
        self._assert_inferred(
            graph,
            [make_tensor_value_info('y', TensorProto.FLOAT, (3, 20, 8))],
            opset_imports=[helper.make_opsetid(ONNX_DOMAIN, 17)])

    def test_center_crop_pad_without_input_shape(self):  # type: () -> None
        graph = self._make_graph(
            [('input_data', TensorProto.FLOAT, (3, 2)),
             ('shape', TensorProto.INT64, (2, ))],
            [make_node('CenterCropPad', ['input_data', 'shape'], ['y'])],
            [])
        self._assert_inferred(
            graph,
            [make_tensor_value_info('y', TensorProto.FLOAT, None)],
            opset_imports=[helper.make_opsetid(ONNX_DOMAIN, 17)])

    def test_center_crop_pad_with_input_shape_containing_dim_params(self):  # type: () -> None
        graph = self._make_graph(
            [('input_data', TensorProto.FLOAT, (20, 'W', 3)),
             ('shape', TensorProto.INT64, (2, ))],
            [make_node('CenterCropPad', ['input_data', 'shape'], ['y'])],
            [],
            initializer=[make_tensor('shape', TensorProto.INT64, (2, ), (10, 8))])
        self._assert_inferred(
            graph,
            [make_tensor_value_info('y', TensorProto.FLOAT, (10, 8, 3))],
            opset_imports=[helper.make_opsetid(ONNX_DOMAIN, 17)])
=======
    def test_hammingwindow(self):  # type: () -> None
        graph = self._make_graph([],
            [make_node("Constant", [], ['shape'],
                       value=make_tensor('shape', TensorProto.INT64, (), (10,))),
             make_node("HammingWindow", ['shape'], ['y'])],
            [])
        self._assert_inferred(graph,
            [make_tensor_value_info('shape', TensorProto.INT64, ()),
             make_tensor_value_info('y', TensorProto.FLOAT, (10,))])  # type: ignore

        graph = self._make_graph([],
            [make_node("Constant", [], ['shape'],
                       value=make_tensor('shape', TensorProto.INT64, (), (10,))),
             make_node("HammingWindow", ['shape'], ['y'], periodic=0)],
            [])
        self._assert_inferred(graph,
            [make_tensor_value_info('shape', TensorProto.INT64, ()),
             make_tensor_value_info('y', TensorProto.FLOAT, (10,))])  # type: ignore

    def test_hannwindow(self):  # type: () -> None
        graph = self._make_graph([],
            [make_node("Constant", [], ['shape'],
                       value=make_tensor('shape', TensorProto.INT64, (), (10,))),
             make_node("HannWindow", ['shape'], ['y'])],
            [])
        self._assert_inferred(graph,
            [make_tensor_value_info('shape', TensorProto.INT64, ()),
             make_tensor_value_info('y', TensorProto.FLOAT, (10,))])  # type: ignore

        graph = self._make_graph([],
            [make_node("Constant", [], ['shape'],
                       value=make_tensor('shape', TensorProto.INT64, (), (10,))),
             make_node("HannWindow", ['shape'], ['y'], periodic=0)],
            [])
        self._assert_inferred(graph,
            [make_tensor_value_info('shape', TensorProto.INT64, ()),
             make_tensor_value_info('y', TensorProto.FLOAT, (10,))])  # type: ignore

    def test_blackmanwindow(self):  # type: () -> None
        graph = self._make_graph([],
            [make_node("Constant", [], ['shape'],
                       value=make_tensor('shape', TensorProto.INT64, (), (10,))),
             make_node("BlackmanWindow", ['shape'], ['y'])],
            [])
        self._assert_inferred(graph,
            [make_tensor_value_info('shape', TensorProto.INT64, ()),
             make_tensor_value_info('y', TensorProto.FLOAT, (10,))])  # type: ignore

        graph = self._make_graph([],
            [make_node("Constant", [], ['shape'],
                       value=make_tensor('shape', TensorProto.INT64, (), (10,))),
             make_node("BlackmanWindow", ['shape'], ['y'], periodic=0)],
            [])
        self._assert_inferred(graph,
            [make_tensor_value_info('shape', TensorProto.INT64, ()),
             make_tensor_value_info('y', TensorProto.FLOAT, (10,))])  # type: ignore

    def test_dft_reals(self):  # type: () -> None
        graph = self._make_graph([],
            [make_node("Constant", [], ['input'],
                       value=make_tensor('input', TensorProto.FLOAT, (2, 5, 1), (0, 0, 0, 0, 0, 1, 1, 1, 1, 1, ))),
             make_node("DFT", ['input', ''], ['output'])],
            [])
        self._assert_inferred(graph,
            [make_tensor_value_info('shape', TensorProto.FLOAT, (2, 5, 1)),
             make_tensor_value_info('y', TensorProto.FLOAT, (2, 5, 2))])  # type: ignore

    def test_dft_reals2(self):  # type: () -> None
        graph = self._make_graph([],
            [make_node("Constant", [], ['input'],
                       value=make_tensor('input', TensorProto.FLOAT, (1, 5, 10, 1,), (0, 0, 0, 0, 0, 1, 1, 1, 1, 1, 2, 2, 2, 2, 2, 3, 3, 3, 3, 3, 4, 4, 4, 4, 4, 0, 0, 0, 0, 0, 1, 1, 1, 1, 1, 2, 2, 2, 2, 2, 3, 3, 3, 3, 3, 4, 4, 4, 4, 4))),
             make_node("DFT", ['input', ''], ['output'], axis=1, onesided=1)],
            [])
        self._assert_inferred(graph,
            [make_tensor_value_info('shape', TensorProto.FLOAT, (1, 5, 10, 1)),
             make_tensor_value_info('y', TensorProto.FLOAT, (1, 3, 10, 2))])  # type: ignore

        graph = self._make_graph([],
            [make_node("Constant", [], ['input'],
                       value=make_tensor('input', TensorProto.FLOAT, (1, 5, 10, 1,), (0, 0, 0, 0, 0, 1, 1, 1, 1, 1, 2, 2, 2, 2, 2, 3, 3, 3, 3, 3, 4, 4, 4, 4, 4, 0, 0, 0, 0, 0, 1, 1, 1, 1, 1, 2, 2, 2, 2, 2, 3, 3, 3, 3, 3, 4, 4, 4, 4, 4))),
             make_node("DFT", ['input', ''], ['output'], axis=2, onesided=1)],
            [])
        self._assert_inferred(graph,
            [make_tensor_value_info('shape', TensorProto.FLOAT, (1, 5, 10, 1)),
             make_tensor_value_info('y', TensorProto.FLOAT, (1, 5, 6, 2))])  # type: ignore

        graph = self._make_graph([],
            [make_node("Constant", [], ['input'],
                       value=make_tensor('input', TensorProto.FLOAT, (1, 5, 10, 1,), (0, 0, 0, 0, 0, 1, 1, 1, 1, 1, 2, 2, 2, 2, 2, 3, 3, 3, 3, 3, 4, 4, 4, 4, 4, 0, 0, 0, 0, 0, 1, 1, 1, 1, 1, 2, 2, 2, 2, 2, 3, 3, 3, 3, 3, 4, 4, 4, 4, 4))),
             make_node("DFT", ['input', ''], ['output'], axis=1, onesided=0)],
            [])
        self._assert_inferred(graph,
            [make_tensor_value_info('shape', TensorProto.FLOAT, (1, 5, 10, 1)),
             make_tensor_value_info('y', TensorProto.FLOAT, (1, 5, 10, 2))])  # type: ignore

        graph = self._make_graph([],
            [make_node("Constant", [], ['input'],
                       value=make_tensor('input', TensorProto.FLOAT, (1, 5, 10, 1,), (0, 0, 0, 0, 0, 1, 1, 1, 1, 1, 2, 2, 2, 2, 2, 3, 3, 3, 3, 3, 4, 4, 4, 4, 4, 0, 0, 0, 0, 0, 1, 1, 1, 1, 1, 2, 2, 2, 2, 2, 3, 3, 3, 3, 3, 4, 4, 4, 4, 4))),
             make_node("DFT", ['input', ''], ['output'], axis=2, onesided=0)],
            [])
        self._assert_inferred(graph,
            [make_tensor_value_info('shape', TensorProto.FLOAT, (1, 5, 10, 1)),
             make_tensor_value_info('y', TensorProto.FLOAT, (1, 5, 10, 2))])  # type: ignore

    def test_dft_complex(self):  # type: () -> None
        graph = self._make_graph([],
            [make_node("Constant", [], ['input'],
                       value=make_tensor('input', TensorProto.FLOAT, (2, 5, 2), (0, 0, 0, 0, 0, 1, 1, 1, 1, 1, 0, 0, 0, 0, 0, 1, 1, 1, 1, 1, ))),
             make_node("DFT", ['input', ''], ['output'])],
            [])
        self._assert_inferred(graph,
            [make_tensor_value_info('shape', TensorProto.FLOAT, (2, 5, 2)),
             make_tensor_value_info('y', TensorProto.FLOAT, (2, 5, 2))])  # type: ignore

    def test_dft_reals_onesided(self):  # type: () -> None
        graph = self._make_graph([],
            [make_node("Constant", [], ['input'],
                       value=make_tensor('input', TensorProto.FLOAT, (2, 5, 1), (0, 0, 0, 0, 0, 1, 1, 1, 1, 1, ))),
             make_node("DFT", ['input', ''], ['output'], onesided=1)],
            [])
        self._assert_inferred(graph,
            [make_tensor_value_info('shape', TensorProto.FLOAT, (2, 5, 1)),
             make_tensor_value_info('y', TensorProto.FLOAT, (2, 3, 2))])  # type: ignore

    def test_dft_complex_onesided(self):  # type: () -> None
        graph = self._make_graph([],
            [make_node("Constant", [], ['input'],
                       value=make_tensor('input', TensorProto.FLOAT, (2, 5, 2), (0, 0, 0, 0, 0, 1, 1, 1, 1, 1, 0, 0, 0, 0, 0, 1, 1, 1, 1, 1, ))),
             make_node("DFT", ['input', ''], ['output'], onesided=1)],
            [])
        self._assert_inferred(graph,
            [make_tensor_value_info('shape', TensorProto.FLOAT, (2, 5, 2)),
             make_tensor_value_info('y', TensorProto.FLOAT, (2, 3, 2))])  # type: ignore

    def test_dft_reals_inverse(self):  # type: () -> None
        graph = self._make_graph([],
            [make_node("Constant", [], ['input'],
                       value=make_tensor('input', TensorProto.FLOAT, (2, 5, 1), (0, 0, 0, 0, 0, 1, 1, 1, 1, 1, ))),
             make_node("DFT", ['input', ''], ['output'], inverse=1)],
            [])
        self._assert_inferred(graph,
            [make_tensor_value_info('shape', TensorProto.FLOAT, (2, 5, 1)),
             make_tensor_value_info('y', TensorProto.FLOAT, (2, 5, 2))])  # type: ignore

    def test_dft_complex_inverse(self):  # type: () -> None
        graph = self._make_graph([],
            [make_node("Constant", [], ['input'],
                       value=make_tensor('input', TensorProto.FLOAT, (2, 5, 2), (0, 0, 0, 0, 0, 1, 1, 1, 1, 1, 0, 0, 0, 0, 0, 1, 1, 1, 1, 1, ))),
             make_node("DFT", ['input', ''], ['output'], inverse=1)],
            [])
        self._assert_inferred(graph,
            [make_tensor_value_info('shape', TensorProto.FLOAT, (2, 5, 2)),
             make_tensor_value_info('y', TensorProto.FLOAT, (2, 5, 2))])  # type: ignore

    def test_stft_reals(self):  # type: () -> None
        graph = self._make_graph(
            [],
            [
                make_node("Constant", [], ['signal'], value=make_tensor('signal', TensorProto.FLOAT, (2, 10, 1), (0, 0, 0, 0, 0, 1, 1, 1, 1, 1, 2, 2, 2, 2, 2, 3, 3, 3, 3, 3))),
                make_node("Constant", [], ['frame_step'], value=make_tensor('frame_step', TensorProto.INT64, (), (2, ))),
                make_node("Constant", [], ['window'], value=make_tensor('window', TensorProto.INT64, (5, ), (1, 2, 3, 4, 5))),
                make_node("STFT", ['signal', 'frame_step', 'window'], ['output']),
            ],
            [])

        self._assert_inferred(graph,
            [
                make_tensor_value_info('signal', TensorProto.FLOAT, (2, 10, 1)),
                make_tensor_value_info('frame_step', TensorProto.INT64, ()),
                make_tensor_value_info('window', TensorProto.INT64, (5, )),
                make_tensor_value_info('output', TensorProto.FLOAT, (2, 3, 5, 2))
            ]
        )  # type: ignore

        graph = self._make_graph(
            [],
            [
                make_node("Constant", [], ['signal'], value=make_tensor('signal', TensorProto.FLOAT, (2, 10, 1), (0, 0, 0, 0, 0, 1, 1, 1, 1, 1, 2, 2, 2, 2, 2, 3, 3, 3, 3, 3))),
                make_node("Constant", [], ['frame_step'], value=make_tensor('frame_step', TensorProto.INT64, (), (2, ))),
                make_node("Constant", [], ['window'], value=make_tensor('window', TensorProto.INT64, (5, ), (1, 2, 3, 4, 5))),
                make_node("Constant", [], ['frame_length'], value=make_tensor('frame_length', TensorProto.INT64, (), (5, ))),
                make_node("STFT", ['signal', 'frame_step', 'window'], ['output']),
            ],
            [])

        self._assert_inferred(graph,
            [
                make_tensor_value_info('signal', TensorProto.FLOAT, (2, 10, 1)),
                make_tensor_value_info('frame_step', TensorProto.INT64, ()),
                make_tensor_value_info('window', TensorProto.INT64, (5, )),
                make_tensor_value_info('frame_length', TensorProto.INT64, ()),
                make_tensor_value_info('output', TensorProto.FLOAT, (2, 3, 5, 2))
            ]
        )  # type: ignore

        graph = self._make_graph(
            [],
            [
                make_node("Constant", [], ['signal'], value=make_tensor('signal', TensorProto.FLOAT, (2, 10, 1), (0, 0, 0, 0, 0, 1, 1, 1, 1, 1, 2, 2, 2, 2, 2, 3, 3, 3, 3, 3))),
                make_node("Constant", [], ['frame_step'], value=make_tensor('frame_step', TensorProto.INT64, (), (2, ))),
                make_node("Constant", [], ['frame_length'], value=make_tensor('frame_length', TensorProto.INT64, (), (5, ))),
                make_node("STFT", ['signal', 'frame_step', '', 'frame_length'], ['output']),
            ],
            [])

        self._assert_inferred(graph,
            [
                make_tensor_value_info('signal', TensorProto.FLOAT, (2, 10, 1)),
                make_tensor_value_info('frame_step', TensorProto.INT64, ()),
                make_tensor_value_info('frame_length', TensorProto.INT64, ()),
                make_tensor_value_info('output', TensorProto.FLOAT, (2, 3, 5, 2))
            ]
        )  # type: ignore

    def test_melweightmatrix(self):  # type: () -> None
        graph = self._make_graph([],
            [
                make_node("Constant", [], ['num_mel_bins'], value=make_tensor('num_mel_bins', TensorProto.INT64, (), (10,))),
                make_node("Constant", [], ['dft_length'], value=make_tensor('dft_length', TensorProto.INT64, (), (128,))),
                make_node("Constant", [], ['sample_rate'], value=make_tensor('sample_rate', TensorProto.INT64, (), (10,))),
                make_node("Constant", [], ['lower_edge_hertz'], value=make_tensor('lower_edge_hertz', TensorProto.FLOAT, (), (10.,))),
                make_node("Constant", [], ['upper_edge_hertz'], value=make_tensor('upper_edge_hertz', TensorProto.FLOAT, (), (100.,))),
                make_node("MelWeightMatrix", ['num_mel_bins', 'dft_length', 'sample_rate', 'lower_edge_hertz', 'upper_edge_hertz'], ['output'])],
            [])
        self._assert_inferred(graph,
            [
                make_tensor_value_info('num_mel_bins', TensorProto.INT64, ()),
                make_tensor_value_info('dft_length', TensorProto.INT64, ()),
                make_tensor_value_info('sample_rate', TensorProto.INT64, ()),
                make_tensor_value_info('lower_edge_hertz', TensorProto.FLOAT, ()),
                make_tensor_value_info('upper_edge_hertz', TensorProto.FLOAT, ()),
                make_tensor_value_info('output', TensorProto.FLOAT, (65, 10))
            ])  # type: ignore

    def test_melweightmatrix_with_output_datatype(self):  # type: () -> None
        graph = self._make_graph([],
            [
                make_node("Constant", [], ['num_mel_bins'], value=make_tensor('num_mel_bins', TensorProto.INT64, (), (10,))),
                make_node("Constant", [], ['dft_length'], value=make_tensor('dft_length', TensorProto.INT64, (), (128,))),
                make_node("Constant", [], ['sample_rate'], value=make_tensor('sample_rate', TensorProto.INT64, (), (10,))),
                make_node("Constant", [], ['lower_edge_hertz'], value=make_tensor('lower_edge_hertz', TensorProto.FLOAT, (), (10.,))),
                make_node("Constant", [], ['upper_edge_hertz'], value=make_tensor('upper_edge_hertz', TensorProto.FLOAT, (), (100.,))),
                make_node("MelWeightMatrix", ['num_mel_bins', 'dft_length', 'sample_rate', 'lower_edge_hertz', 'upper_edge_hertz'], ['output'], output_datatype=TensorProto.DOUBLE)],
            [])
        self._assert_inferred(graph,
            [
                make_tensor_value_info('num_mel_bins', TensorProto.INT64, ()),
                make_tensor_value_info('dft_length', TensorProto.INT64, ()),
                make_tensor_value_info('sample_rate', TensorProto.INT64, ()),
                make_tensor_value_info('lower_edge_hertz', TensorProto.FLOAT, ()),
                make_tensor_value_info('upper_edge_hertz', TensorProto.FLOAT, ()),
                make_tensor_value_info('output', TensorProto.DOUBLE, (65, 10))
            ])  # type: ignore
>>>>>>> 64e79b78


if __name__ == '__main__':
    unittest.main()<|MERGE_RESOLUTION|>--- conflicted
+++ resolved
@@ -2,16 +2,11 @@
 
 from __future__ import annotations
 
-<<<<<<< HEAD
-=======
 from onnx import checker, helper, numpy_helper, TensorProto, NodeProto, GraphProto, ValueInfoProto, ModelProto, ONNX_ML, SparseTensorProto, TypeProto
 from onnx.defs import ONNX_DOMAIN, ONNX_ML_DOMAIN, AI_ONNX_PREVIEW_TRAINING_DOMAIN
 from onnx.helper import make_node, make_tensor, make_tensor_value_info, make_empty_tensor_value_info, make_opsetid, make_tensor_sequence_value_info
 from typing import Sequence, Union, Tuple, Type, List, Any, Optional
 import onnx.shape_inference
-import unittest
->>>>>>> 64e79b78
-import os
 import unittest
 from typing import Any, List, Optional, Sequence, Text, Tuple, Type, Union
 
@@ -4248,7 +4243,6 @@
              make_tensor_sequence_value_info('shapes', TensorProto.INT64, (3,)),
              ])  # type: ignore
 
-<<<<<<< HEAD
     def test_center_crop_pad_hwc_crop(self):  # type: () -> None
         graph = self._make_graph(
             [('input_data', TensorProto.FLOAT, (20, 10, 3)),
@@ -4319,261 +4313,6 @@
             graph,
             [make_tensor_value_info('y', TensorProto.FLOAT, (10, 8, 3))],
             opset_imports=[helper.make_opsetid(ONNX_DOMAIN, 17)])
-=======
-    def test_hammingwindow(self):  # type: () -> None
-        graph = self._make_graph([],
-            [make_node("Constant", [], ['shape'],
-                       value=make_tensor('shape', TensorProto.INT64, (), (10,))),
-             make_node("HammingWindow", ['shape'], ['y'])],
-            [])
-        self._assert_inferred(graph,
-            [make_tensor_value_info('shape', TensorProto.INT64, ()),
-             make_tensor_value_info('y', TensorProto.FLOAT, (10,))])  # type: ignore
-
-        graph = self._make_graph([],
-            [make_node("Constant", [], ['shape'],
-                       value=make_tensor('shape', TensorProto.INT64, (), (10,))),
-             make_node("HammingWindow", ['shape'], ['y'], periodic=0)],
-            [])
-        self._assert_inferred(graph,
-            [make_tensor_value_info('shape', TensorProto.INT64, ()),
-             make_tensor_value_info('y', TensorProto.FLOAT, (10,))])  # type: ignore
-
-    def test_hannwindow(self):  # type: () -> None
-        graph = self._make_graph([],
-            [make_node("Constant", [], ['shape'],
-                       value=make_tensor('shape', TensorProto.INT64, (), (10,))),
-             make_node("HannWindow", ['shape'], ['y'])],
-            [])
-        self._assert_inferred(graph,
-            [make_tensor_value_info('shape', TensorProto.INT64, ()),
-             make_tensor_value_info('y', TensorProto.FLOAT, (10,))])  # type: ignore
-
-        graph = self._make_graph([],
-            [make_node("Constant", [], ['shape'],
-                       value=make_tensor('shape', TensorProto.INT64, (), (10,))),
-             make_node("HannWindow", ['shape'], ['y'], periodic=0)],
-            [])
-        self._assert_inferred(graph,
-            [make_tensor_value_info('shape', TensorProto.INT64, ()),
-             make_tensor_value_info('y', TensorProto.FLOAT, (10,))])  # type: ignore
-
-    def test_blackmanwindow(self):  # type: () -> None
-        graph = self._make_graph([],
-            [make_node("Constant", [], ['shape'],
-                       value=make_tensor('shape', TensorProto.INT64, (), (10,))),
-             make_node("BlackmanWindow", ['shape'], ['y'])],
-            [])
-        self._assert_inferred(graph,
-            [make_tensor_value_info('shape', TensorProto.INT64, ()),
-             make_tensor_value_info('y', TensorProto.FLOAT, (10,))])  # type: ignore
-
-        graph = self._make_graph([],
-            [make_node("Constant", [], ['shape'],
-                       value=make_tensor('shape', TensorProto.INT64, (), (10,))),
-             make_node("BlackmanWindow", ['shape'], ['y'], periodic=0)],
-            [])
-        self._assert_inferred(graph,
-            [make_tensor_value_info('shape', TensorProto.INT64, ()),
-             make_tensor_value_info('y', TensorProto.FLOAT, (10,))])  # type: ignore
-
-    def test_dft_reals(self):  # type: () -> None
-        graph = self._make_graph([],
-            [make_node("Constant", [], ['input'],
-                       value=make_tensor('input', TensorProto.FLOAT, (2, 5, 1), (0, 0, 0, 0, 0, 1, 1, 1, 1, 1, ))),
-             make_node("DFT", ['input', ''], ['output'])],
-            [])
-        self._assert_inferred(graph,
-            [make_tensor_value_info('shape', TensorProto.FLOAT, (2, 5, 1)),
-             make_tensor_value_info('y', TensorProto.FLOAT, (2, 5, 2))])  # type: ignore
-
-    def test_dft_reals2(self):  # type: () -> None
-        graph = self._make_graph([],
-            [make_node("Constant", [], ['input'],
-                       value=make_tensor('input', TensorProto.FLOAT, (1, 5, 10, 1,), (0, 0, 0, 0, 0, 1, 1, 1, 1, 1, 2, 2, 2, 2, 2, 3, 3, 3, 3, 3, 4, 4, 4, 4, 4, 0, 0, 0, 0, 0, 1, 1, 1, 1, 1, 2, 2, 2, 2, 2, 3, 3, 3, 3, 3, 4, 4, 4, 4, 4))),
-             make_node("DFT", ['input', ''], ['output'], axis=1, onesided=1)],
-            [])
-        self._assert_inferred(graph,
-            [make_tensor_value_info('shape', TensorProto.FLOAT, (1, 5, 10, 1)),
-             make_tensor_value_info('y', TensorProto.FLOAT, (1, 3, 10, 2))])  # type: ignore
-
-        graph = self._make_graph([],
-            [make_node("Constant", [], ['input'],
-                       value=make_tensor('input', TensorProto.FLOAT, (1, 5, 10, 1,), (0, 0, 0, 0, 0, 1, 1, 1, 1, 1, 2, 2, 2, 2, 2, 3, 3, 3, 3, 3, 4, 4, 4, 4, 4, 0, 0, 0, 0, 0, 1, 1, 1, 1, 1, 2, 2, 2, 2, 2, 3, 3, 3, 3, 3, 4, 4, 4, 4, 4))),
-             make_node("DFT", ['input', ''], ['output'], axis=2, onesided=1)],
-            [])
-        self._assert_inferred(graph,
-            [make_tensor_value_info('shape', TensorProto.FLOAT, (1, 5, 10, 1)),
-             make_tensor_value_info('y', TensorProto.FLOAT, (1, 5, 6, 2))])  # type: ignore
-
-        graph = self._make_graph([],
-            [make_node("Constant", [], ['input'],
-                       value=make_tensor('input', TensorProto.FLOAT, (1, 5, 10, 1,), (0, 0, 0, 0, 0, 1, 1, 1, 1, 1, 2, 2, 2, 2, 2, 3, 3, 3, 3, 3, 4, 4, 4, 4, 4, 0, 0, 0, 0, 0, 1, 1, 1, 1, 1, 2, 2, 2, 2, 2, 3, 3, 3, 3, 3, 4, 4, 4, 4, 4))),
-             make_node("DFT", ['input', ''], ['output'], axis=1, onesided=0)],
-            [])
-        self._assert_inferred(graph,
-            [make_tensor_value_info('shape', TensorProto.FLOAT, (1, 5, 10, 1)),
-             make_tensor_value_info('y', TensorProto.FLOAT, (1, 5, 10, 2))])  # type: ignore
-
-        graph = self._make_graph([],
-            [make_node("Constant", [], ['input'],
-                       value=make_tensor('input', TensorProto.FLOAT, (1, 5, 10, 1,), (0, 0, 0, 0, 0, 1, 1, 1, 1, 1, 2, 2, 2, 2, 2, 3, 3, 3, 3, 3, 4, 4, 4, 4, 4, 0, 0, 0, 0, 0, 1, 1, 1, 1, 1, 2, 2, 2, 2, 2, 3, 3, 3, 3, 3, 4, 4, 4, 4, 4))),
-             make_node("DFT", ['input', ''], ['output'], axis=2, onesided=0)],
-            [])
-        self._assert_inferred(graph,
-            [make_tensor_value_info('shape', TensorProto.FLOAT, (1, 5, 10, 1)),
-             make_tensor_value_info('y', TensorProto.FLOAT, (1, 5, 10, 2))])  # type: ignore
-
-    def test_dft_complex(self):  # type: () -> None
-        graph = self._make_graph([],
-            [make_node("Constant", [], ['input'],
-                       value=make_tensor('input', TensorProto.FLOAT, (2, 5, 2), (0, 0, 0, 0, 0, 1, 1, 1, 1, 1, 0, 0, 0, 0, 0, 1, 1, 1, 1, 1, ))),
-             make_node("DFT", ['input', ''], ['output'])],
-            [])
-        self._assert_inferred(graph,
-            [make_tensor_value_info('shape', TensorProto.FLOAT, (2, 5, 2)),
-             make_tensor_value_info('y', TensorProto.FLOAT, (2, 5, 2))])  # type: ignore
-
-    def test_dft_reals_onesided(self):  # type: () -> None
-        graph = self._make_graph([],
-            [make_node("Constant", [], ['input'],
-                       value=make_tensor('input', TensorProto.FLOAT, (2, 5, 1), (0, 0, 0, 0, 0, 1, 1, 1, 1, 1, ))),
-             make_node("DFT", ['input', ''], ['output'], onesided=1)],
-            [])
-        self._assert_inferred(graph,
-            [make_tensor_value_info('shape', TensorProto.FLOAT, (2, 5, 1)),
-             make_tensor_value_info('y', TensorProto.FLOAT, (2, 3, 2))])  # type: ignore
-
-    def test_dft_complex_onesided(self):  # type: () -> None
-        graph = self._make_graph([],
-            [make_node("Constant", [], ['input'],
-                       value=make_tensor('input', TensorProto.FLOAT, (2, 5, 2), (0, 0, 0, 0, 0, 1, 1, 1, 1, 1, 0, 0, 0, 0, 0, 1, 1, 1, 1, 1, ))),
-             make_node("DFT", ['input', ''], ['output'], onesided=1)],
-            [])
-        self._assert_inferred(graph,
-            [make_tensor_value_info('shape', TensorProto.FLOAT, (2, 5, 2)),
-             make_tensor_value_info('y', TensorProto.FLOAT, (2, 3, 2))])  # type: ignore
-
-    def test_dft_reals_inverse(self):  # type: () -> None
-        graph = self._make_graph([],
-            [make_node("Constant", [], ['input'],
-                       value=make_tensor('input', TensorProto.FLOAT, (2, 5, 1), (0, 0, 0, 0, 0, 1, 1, 1, 1, 1, ))),
-             make_node("DFT", ['input', ''], ['output'], inverse=1)],
-            [])
-        self._assert_inferred(graph,
-            [make_tensor_value_info('shape', TensorProto.FLOAT, (2, 5, 1)),
-             make_tensor_value_info('y', TensorProto.FLOAT, (2, 5, 2))])  # type: ignore
-
-    def test_dft_complex_inverse(self):  # type: () -> None
-        graph = self._make_graph([],
-            [make_node("Constant", [], ['input'],
-                       value=make_tensor('input', TensorProto.FLOAT, (2, 5, 2), (0, 0, 0, 0, 0, 1, 1, 1, 1, 1, 0, 0, 0, 0, 0, 1, 1, 1, 1, 1, ))),
-             make_node("DFT", ['input', ''], ['output'], inverse=1)],
-            [])
-        self._assert_inferred(graph,
-            [make_tensor_value_info('shape', TensorProto.FLOAT, (2, 5, 2)),
-             make_tensor_value_info('y', TensorProto.FLOAT, (2, 5, 2))])  # type: ignore
-
-    def test_stft_reals(self):  # type: () -> None
-        graph = self._make_graph(
-            [],
-            [
-                make_node("Constant", [], ['signal'], value=make_tensor('signal', TensorProto.FLOAT, (2, 10, 1), (0, 0, 0, 0, 0, 1, 1, 1, 1, 1, 2, 2, 2, 2, 2, 3, 3, 3, 3, 3))),
-                make_node("Constant", [], ['frame_step'], value=make_tensor('frame_step', TensorProto.INT64, (), (2, ))),
-                make_node("Constant", [], ['window'], value=make_tensor('window', TensorProto.INT64, (5, ), (1, 2, 3, 4, 5))),
-                make_node("STFT", ['signal', 'frame_step', 'window'], ['output']),
-            ],
-            [])
-
-        self._assert_inferred(graph,
-            [
-                make_tensor_value_info('signal', TensorProto.FLOAT, (2, 10, 1)),
-                make_tensor_value_info('frame_step', TensorProto.INT64, ()),
-                make_tensor_value_info('window', TensorProto.INT64, (5, )),
-                make_tensor_value_info('output', TensorProto.FLOAT, (2, 3, 5, 2))
-            ]
-        )  # type: ignore
-
-        graph = self._make_graph(
-            [],
-            [
-                make_node("Constant", [], ['signal'], value=make_tensor('signal', TensorProto.FLOAT, (2, 10, 1), (0, 0, 0, 0, 0, 1, 1, 1, 1, 1, 2, 2, 2, 2, 2, 3, 3, 3, 3, 3))),
-                make_node("Constant", [], ['frame_step'], value=make_tensor('frame_step', TensorProto.INT64, (), (2, ))),
-                make_node("Constant", [], ['window'], value=make_tensor('window', TensorProto.INT64, (5, ), (1, 2, 3, 4, 5))),
-                make_node("Constant", [], ['frame_length'], value=make_tensor('frame_length', TensorProto.INT64, (), (5, ))),
-                make_node("STFT", ['signal', 'frame_step', 'window'], ['output']),
-            ],
-            [])
-
-        self._assert_inferred(graph,
-            [
-                make_tensor_value_info('signal', TensorProto.FLOAT, (2, 10, 1)),
-                make_tensor_value_info('frame_step', TensorProto.INT64, ()),
-                make_tensor_value_info('window', TensorProto.INT64, (5, )),
-                make_tensor_value_info('frame_length', TensorProto.INT64, ()),
-                make_tensor_value_info('output', TensorProto.FLOAT, (2, 3, 5, 2))
-            ]
-        )  # type: ignore
-
-        graph = self._make_graph(
-            [],
-            [
-                make_node("Constant", [], ['signal'], value=make_tensor('signal', TensorProto.FLOAT, (2, 10, 1), (0, 0, 0, 0, 0, 1, 1, 1, 1, 1, 2, 2, 2, 2, 2, 3, 3, 3, 3, 3))),
-                make_node("Constant", [], ['frame_step'], value=make_tensor('frame_step', TensorProto.INT64, (), (2, ))),
-                make_node("Constant", [], ['frame_length'], value=make_tensor('frame_length', TensorProto.INT64, (), (5, ))),
-                make_node("STFT", ['signal', 'frame_step', '', 'frame_length'], ['output']),
-            ],
-            [])
-
-        self._assert_inferred(graph,
-            [
-                make_tensor_value_info('signal', TensorProto.FLOAT, (2, 10, 1)),
-                make_tensor_value_info('frame_step', TensorProto.INT64, ()),
-                make_tensor_value_info('frame_length', TensorProto.INT64, ()),
-                make_tensor_value_info('output', TensorProto.FLOAT, (2, 3, 5, 2))
-            ]
-        )  # type: ignore
-
-    def test_melweightmatrix(self):  # type: () -> None
-        graph = self._make_graph([],
-            [
-                make_node("Constant", [], ['num_mel_bins'], value=make_tensor('num_mel_bins', TensorProto.INT64, (), (10,))),
-                make_node("Constant", [], ['dft_length'], value=make_tensor('dft_length', TensorProto.INT64, (), (128,))),
-                make_node("Constant", [], ['sample_rate'], value=make_tensor('sample_rate', TensorProto.INT64, (), (10,))),
-                make_node("Constant", [], ['lower_edge_hertz'], value=make_tensor('lower_edge_hertz', TensorProto.FLOAT, (), (10.,))),
-                make_node("Constant", [], ['upper_edge_hertz'], value=make_tensor('upper_edge_hertz', TensorProto.FLOAT, (), (100.,))),
-                make_node("MelWeightMatrix", ['num_mel_bins', 'dft_length', 'sample_rate', 'lower_edge_hertz', 'upper_edge_hertz'], ['output'])],
-            [])
-        self._assert_inferred(graph,
-            [
-                make_tensor_value_info('num_mel_bins', TensorProto.INT64, ()),
-                make_tensor_value_info('dft_length', TensorProto.INT64, ()),
-                make_tensor_value_info('sample_rate', TensorProto.INT64, ()),
-                make_tensor_value_info('lower_edge_hertz', TensorProto.FLOAT, ()),
-                make_tensor_value_info('upper_edge_hertz', TensorProto.FLOAT, ()),
-                make_tensor_value_info('output', TensorProto.FLOAT, (65, 10))
-            ])  # type: ignore
-
-    def test_melweightmatrix_with_output_datatype(self):  # type: () -> None
-        graph = self._make_graph([],
-            [
-                make_node("Constant", [], ['num_mel_bins'], value=make_tensor('num_mel_bins', TensorProto.INT64, (), (10,))),
-                make_node("Constant", [], ['dft_length'], value=make_tensor('dft_length', TensorProto.INT64, (), (128,))),
-                make_node("Constant", [], ['sample_rate'], value=make_tensor('sample_rate', TensorProto.INT64, (), (10,))),
-                make_node("Constant", [], ['lower_edge_hertz'], value=make_tensor('lower_edge_hertz', TensorProto.FLOAT, (), (10.,))),
-                make_node("Constant", [], ['upper_edge_hertz'], value=make_tensor('upper_edge_hertz', TensorProto.FLOAT, (), (100.,))),
-                make_node("MelWeightMatrix", ['num_mel_bins', 'dft_length', 'sample_rate', 'lower_edge_hertz', 'upper_edge_hertz'], ['output'], output_datatype=TensorProto.DOUBLE)],
-            [])
-        self._assert_inferred(graph,
-            [
-                make_tensor_value_info('num_mel_bins', TensorProto.INT64, ()),
-                make_tensor_value_info('dft_length', TensorProto.INT64, ()),
-                make_tensor_value_info('sample_rate', TensorProto.INT64, ()),
-                make_tensor_value_info('lower_edge_hertz', TensorProto.FLOAT, ()),
-                make_tensor_value_info('upper_edge_hertz', TensorProto.FLOAT, ()),
-                make_tensor_value_info('output', TensorProto.DOUBLE, (65, 10))
-            ])  # type: ignore
->>>>>>> 64e79b78
 
 
 if __name__ == '__main__':
